--- conflicted
+++ resolved
@@ -1,298 +1,292 @@
-declare var HMDVRDevice;
-declare var VRDisplay;
-declare var VRFrameData;
-
-module BABYLON {
-
-    /**
-     * This is a copy of VRPose.
-     * IMPORTANT!! The data is right-hand data.
-     * @export
-     * @interface DevicePose
-     */
-    export interface DevicePose {
-        readonly position?: Float32Array;
-        readonly linearVelocity?: Float32Array;
-        readonly linearAcceleration?: Float32Array;
-
-        readonly orientation?: Float32Array;
-        readonly angularVelocity?: Float32Array;
-        readonly angularAcceleration?: Float32Array;
-    }
-
-    export interface PoseControlled {
-        position: Vector3;
-        rotationQuaternion: Quaternion;
-        devicePosition?: Vector3;
-        deviceRotationQuaternion: Quaternion;
-        rawPose: DevicePose;
-        deviceScaleFactor: number;
-        updateFromDevice(poseData: DevicePose);
-    }
-
-    export interface WebVROptions {
-        trackPosition?: boolean; //update the camera's position
-        positionScale?: number;
-        displayName?: string; //if there are more than one VRDisplays.
-    }
-
-    export class WebVRFreeCamera extends FreeCamera implements PoseControlled {
-        public _vrDevice = null;
-        public rawPose: DevicePose = null;
-        private _vrEnabled = false;
-        private _attached: boolean = false;
-
-        private _oldSize: BABYLON.Size;
-        private _oldHardwareScaleFactor: number;
-
-        private _frameData;
-
-        private _quaternionCache: Quaternion;
-
-        private _positionOffset: Vector3 = Vector3.Zero();
-
-        public devicePosition = Vector3.Zero();
-        public deviceRotationQuaternion;
-        public deviceScaleFactor: number = 1;
-
-        public controllers: Array<WebVRController> = [];
-        public onControllersAttached: (controllers: Array<WebVRController>) => void;
-
-        constructor(name: string, position: Vector3, scene: Scene, compensateDistortion = false, private webVROptions: WebVROptions = {}) {
-            super(name, position, scene);
-
-<<<<<<< HEAD
-=======
-            this.rotationQuaternion = new Quaternion();
-            this.deviceRotationQuaternion = new Quaternion();
-
-            //using the position provided as the current position offset
-            this._positionOffset = position;
-
->>>>>>> 9ca1cd55
-            if (this.webVROptions && this.webVROptions.positionScale) {
-                this.deviceScaleFactor = this.webVROptions.positionScale;
-            }
-
-            //enable VR
-            this.getEngine().initWebVR();
-
-            if (!this.getEngine().vrDisplaysPromise) {
-                Tools.Error("WebVR is not enabled on your browser");
-            } else {
-                this._frameData = new VRFrameData();
-                this.getEngine().vrDisplaysPromise.then((devices) => {
-                    if (devices.length > 0) {
-                        this._vrEnabled = true;
-                        if (this.webVROptions.displayName) {
-                            var found = devices.some(device => {
-                                if (device.displayName === this.webVROptions.displayName) {
-                                    this._vrDevice = device;
-                                    return true;
-                                } else {
-                                    return false;
-                                }
-                            });
-                            if (!found) {
-                                this._vrDevice = devices[0];
-                                Tools.Warn("Display " + this.webVROptions.displayName + " was not found. Using " + this._vrDevice.displayName);
-                            }
-                        } else {
-                            //choose the first one
-                            this._vrDevice = devices[0];
-                        }
-
-                        //reset the rig parameters.
-                        this.setCameraRigMode(Camera.RIG_MODE_WEBVR, { parentCamera: this, vrDisplay: this._vrDevice, frameData: this._frameData });
-
-                        if (this._attached) {
-                            this.getEngine().enableVR(this._vrDevice)
-                        }
-                    } else {
-                        Tools.Error("No WebVR devices found!");
-                    }
-                });
-            }
-
-            // try to attach the controllers, if found.
-            this.initControllers();
-        }
-
-        public _checkInputs(): void {
-            if (this._vrEnabled && this._vrDevice.getFrameData(this._frameData)) {
-                var currentPose = this._frameData.pose;
-                this.updateFromDevice(currentPose);
-            }
-
-            super._checkInputs();
-        }
-
-        updateFromDevice(poseData: DevicePose) {
-            if (poseData && poseData.orientation) {
-                this.rawPose = poseData;
-                this.deviceRotationQuaternion.copyFromFloats(this.rawPose.orientation[0], this.rawPose.orientation[1], -this.rawPose.orientation[2], -this.rawPose.orientation[3]);
-
-                if (this.getScene().useRightHandedSystem) {
-                    this.deviceRotationQuaternion.z *= -1;
-                    this.deviceRotationQuaternion.w *= -1;
-                }
-                if (this.webVROptions.trackPosition && this.rawPose.position) {
-                    this.devicePosition.copyFromFloats(this.rawPose.position[0], this.rawPose.position[1], -this.rawPose.position[2]);
-                    if (this.getScene().useRightHandedSystem) {
-                        this.devicePosition.z *= -1;
-                    }
-                }
-            }
-        }
-
-
-        /**
-         * WebVR's attach control will start broadcasting frames to the device.
-         * Note that in certain browsers (chrome for example) this function must be called
-         * within a user-interaction callback. Example:
-         * <pre> scene.onPointerDown = function() { camera.attachControl(canvas); }</pre>
-         * 
-         * @param {HTMLElement} element 
-         * @param {boolean} [noPreventDefault] 
-         * 
-         * @memberOf WebVRFreeCamera
-         */
-        public attachControl(element: HTMLElement, noPreventDefault?: boolean): void {
-            super.attachControl(element, noPreventDefault);
-            this._attached = true;
-
-            noPreventDefault = Camera.ForceAttachControlToAlwaysPreventDefault ? false : noPreventDefault;
-
-            if (this._vrEnabled) {
-                this.getEngine().enableVR(this._vrDevice)
-            }
-        }
-
-        public detachControl(element: HTMLElement): void {
-            super.detachControl(element);
-            this._vrEnabled = false;
-            this._attached = false;
-            this.getEngine().disableVR();
-        }
-
-        public requestVRFullscreen(requestPointerlock: boolean) {
-            //Backwards comp.
-            Tools.Warn("requestVRFullscreen is deprecated. call attachControl() inside a user-interaction callback to start sending frames to the VR display.")
-            //this.getEngine().switchFullscreen(requestPointerlock);
-        }
-
-        public getClassName(): string {
-            return "WebVRFreeCamera";
-        }
-
-        public resetToCurrentRotation() {
-            //uses the vrDisplay's "resetPose()".
-            //pitch and roll won't be affected.
-            this._vrDevice.resetPose();
-        }
-
-        /**
-         *
-         * @deprecated
-         * This function was used to change the position offset. it is now done using camera.position.
-         *  
-         * @param {Vector3} [newPosition] an optional new position. if not provided, the current camera position will be used.
-         * 
-         * @memberOf WebVRFreeCamera
-         */
-        public setPositionOffset(newPosition?: Vector3) {
-            if (newPosition) {
-                this.position.copyFrom(newPosition);
-            }
-        }
-
-        /**
-         * This function is called by the two RIG cameras.
-         * 'this' is the left or right camera (and NOT (!!!) the WebVRFreeCamera instance)
-         */
-        protected _getWebVRViewMatrix(): Matrix {
-            var viewArray = this._cameraRigParams["left"] ? this._cameraRigParams["frameData"].leftViewMatrix : this._cameraRigParams["frameData"].rightViewMatrix;
-
-            if (!this.getScene().useRightHandedSystem) {
-                [2, 6, 8, 9, 14].forEach(function (num) {
-                    viewArray[num] *= -1;
-                });
-            }
-            Matrix.FromArrayToRef(viewArray, 0, this._webvrViewMatrix);
-
-            let parentCamera: WebVRFreeCamera = this._cameraRigParams["parentCamera"];
-
-            // should the view matrix be updated with scale and position offset?
-            if (parentCamera.position.lengthSquared() || parentCamera.deviceScaleFactor !== 1) {
-                this._webvrViewMatrix.invert();
-                // scale the position, if set
-                if (parentCamera.deviceScaleFactor) {
-                    this._webvrViewMatrix.m[12] *= parentCamera.deviceScaleFactor;
-                    this._webvrViewMatrix.m[13] *= parentCamera.deviceScaleFactor;
-                    this._webvrViewMatrix.m[14] *= parentCamera.deviceScaleFactor;
-                }
-                // change the position (for "teleporting");
-                this._webvrViewMatrix.m[12] += parentCamera.position.x;
-                this._webvrViewMatrix.m[13] += parentCamera.position.y;
-                this._webvrViewMatrix.m[14] += parentCamera.position.z;
-                this._webvrViewMatrix.invert();
-            }
-            // is rotation offset set? 
-            if (!Quaternion.IsIdentity(this.rotationQuaternion)) {
-                this.rotationQuaternion.toRotationMatrix(this._tempMatrix);
-                this._tempMatrix.multiplyToRef(this._webvrViewMatrix, this._webvrViewMatrix);
-            }
-
-            this._updateCameraRotationMatrix();
-            Vector3.TransformCoordinatesToRef(this._referencePoint, this._cameraRotationMatrix, this._transformedReferencePoint);
-
-            // Computing target for getTarget()
-            this._webvrViewMatrix.getTranslationToRef(this._positionOffset);
-            this._positionOffset.addToRef(this._transformedReferencePoint, this._currentTarget);
-
-            return this._webvrViewMatrix;
-        }
-
-        protected _updateCameraRotationMatrix() {
-            this._webvrViewMatrix.getRotationMatrixToRef(this._cameraRotationMatrix);
-        }
-
-        public _isSynchronizedViewMatrix() {
-            return false;
-        }
-
-        protected _getWebVRProjectionMatrix(): Matrix {
-            var projectionArray = this._cameraRigParams["left"] ? this._cameraRigParams["frameData"].leftProjectionMatrix : this._cameraRigParams["frameData"].rightProjectionMatrix;
-            //babylon compatible matrix
-            if (!this.getScene().useRightHandedSystem) {
-                [8, 9, 10, 11].forEach(function (num) {
-                    projectionArray[num] *= -1;
-                });
-            }
-            Matrix.FromArrayToRef(projectionArray, 0, this._projectionMatrix);
-            return this._projectionMatrix;
-        }
-
-        public initControllers() {
-            this.controllers = [];
-            new BABYLON.Gamepads((gp) => {
-                if (gp.type === BABYLON.Gamepad.POSE_ENABLED) {
-                    let webVrController: WebVRController = <WebVRController>gp;
-                    webVrController.attachToPoseControlledCamera(this);
-
-                    // since this is async - sanity check. Is the controller already stored?
-                    if (this.controllers.indexOf(webVrController) === -1) {
-                        //add to the controllers array
-                        this.controllers.push(webVrController);
-
-                        //did we find enough controllers? Great! let the developer know.
-                        if (this.onControllersAttached && this.controllers.length === 2) {
-                            this.onControllersAttached(this.controllers);
-                        }
-                    }
-                }
-            });
-        }
-    }
-}
-
+declare var HMDVRDevice;
+declare var VRDisplay;
+declare var VRFrameData;
+
+module BABYLON {
+
+    /**
+     * This is a copy of VRPose.
+     * IMPORTANT!! The data is right-hand data.
+     * @export
+     * @interface DevicePose
+     */
+    export interface DevicePose {
+        readonly position?: Float32Array;
+        readonly linearVelocity?: Float32Array;
+        readonly linearAcceleration?: Float32Array;
+
+        readonly orientation?: Float32Array;
+        readonly angularVelocity?: Float32Array;
+        readonly angularAcceleration?: Float32Array;
+    }
+
+    export interface PoseControlled {
+        position: Vector3;
+        rotationQuaternion: Quaternion;
+        devicePosition?: Vector3;
+        deviceRotationQuaternion: Quaternion;
+        rawPose: DevicePose;
+        deviceScaleFactor: number;
+        updateFromDevice(poseData: DevicePose);
+    }
+
+    export interface WebVROptions {
+        trackPosition?: boolean; //update the camera's position
+        positionScale?: number;
+        displayName?: string; //if there are more than one VRDisplays.
+    }
+
+    export class WebVRFreeCamera extends FreeCamera implements PoseControlled {
+        public _vrDevice = null;
+        public rawPose: DevicePose = null;
+        private _vrEnabled = false;
+        private _attached: boolean = false;
+
+        private _oldSize: BABYLON.Size;
+        private _oldHardwareScaleFactor: number;
+
+        private _frameData;
+
+        private _quaternionCache: Quaternion;
+
+        private _positionOffset: Vector3 = Vector3.Zero();
+
+        public devicePosition = Vector3.Zero();
+        public deviceRotationQuaternion;
+        public deviceScaleFactor: number = 1;
+
+        public controllers: Array<WebVRController> = [];
+        public onControllersAttached: (controllers: Array<WebVRController>) => void;
+
+        constructor(name: string, position: Vector3, scene: Scene, compensateDistortion = false, private webVROptions: WebVROptions = {}) {
+            super(name, position, scene);
+
+            this.rotationQuaternion = new Quaternion();
+            this.deviceRotationQuaternion = new Quaternion();
+
+            if (this.webVROptions && this.webVROptions.positionScale) {
+                this.deviceScaleFactor = this.webVROptions.positionScale;
+            }
+
+            //enable VR
+            this.getEngine().initWebVR();
+
+            if (!this.getEngine().vrDisplaysPromise) {
+                Tools.Error("WebVR is not enabled on your browser");
+            } else {
+                this._frameData = new VRFrameData();
+                this.getEngine().vrDisplaysPromise.then((devices) => {
+                    if (devices.length > 0) {
+                        this._vrEnabled = true;
+                        if (this.webVROptions.displayName) {
+                            var found = devices.some(device => {
+                                if (device.displayName === this.webVROptions.displayName) {
+                                    this._vrDevice = device;
+                                    return true;
+                                } else {
+                                    return false;
+                                }
+                            });
+                            if (!found) {
+                                this._vrDevice = devices[0];
+                                Tools.Warn("Display " + this.webVROptions.displayName + " was not found. Using " + this._vrDevice.displayName);
+                            }
+                        } else {
+                            //choose the first one
+                            this._vrDevice = devices[0];
+                        }
+
+                        //reset the rig parameters.
+                        this.setCameraRigMode(Camera.RIG_MODE_WEBVR, { parentCamera: this, vrDisplay: this._vrDevice, frameData: this._frameData });
+
+                        if (this._attached) {
+                            this.getEngine().enableVR(this._vrDevice)
+                        }
+                    } else {
+                        Tools.Error("No WebVR devices found!");
+                    }
+                });
+            }
+
+            // try to attach the controllers, if found.
+            this.initControllers();
+        }
+
+        public _checkInputs(): void {
+            if (this._vrEnabled && this._vrDevice.getFrameData(this._frameData)) {
+                var currentPose = this._frameData.pose;
+                this.updateFromDevice(currentPose);
+            }
+
+            super._checkInputs();
+        }
+
+        updateFromDevice(poseData: DevicePose) {
+            if (poseData && poseData.orientation) {
+                this.rawPose = poseData;
+                this.deviceRotationQuaternion.copyFromFloats(this.rawPose.orientation[0], this.rawPose.orientation[1], -this.rawPose.orientation[2], -this.rawPose.orientation[3]);
+
+                if (this.getScene().useRightHandedSystem) {
+                    this.deviceRotationQuaternion.z *= -1;
+                    this.deviceRotationQuaternion.w *= -1;
+                }
+                if (this.webVROptions.trackPosition && this.rawPose.position) {
+                    this.devicePosition.copyFromFloats(this.rawPose.position[0], this.rawPose.position[1], -this.rawPose.position[2]);
+                    if (this.getScene().useRightHandedSystem) {
+                        this.devicePosition.z *= -1;
+                    }
+                }
+            }
+        }
+
+
+        /**
+         * WebVR's attach control will start broadcasting frames to the device.
+         * Note that in certain browsers (chrome for example) this function must be called
+         * within a user-interaction callback. Example:
+         * <pre> scene.onPointerDown = function() { camera.attachControl(canvas); }</pre>
+         * 
+         * @param {HTMLElement} element 
+         * @param {boolean} [noPreventDefault] 
+         * 
+         * @memberOf WebVRFreeCamera
+         */
+        public attachControl(element: HTMLElement, noPreventDefault?: boolean): void {
+            super.attachControl(element, noPreventDefault);
+            this._attached = true;
+
+            noPreventDefault = Camera.ForceAttachControlToAlwaysPreventDefault ? false : noPreventDefault;
+
+            if (this._vrEnabled) {
+                this.getEngine().enableVR(this._vrDevice)
+            }
+        }
+
+        public detachControl(element: HTMLElement): void {
+            super.detachControl(element);
+            this._vrEnabled = false;
+            this._attached = false;
+            this.getEngine().disableVR();
+        }
+
+        public requestVRFullscreen(requestPointerlock: boolean) {
+            //Backwards comp.
+            Tools.Warn("requestVRFullscreen is deprecated. call attachControl() inside a user-interaction callback to start sending frames to the VR display.")
+            //this.getEngine().switchFullscreen(requestPointerlock);
+        }
+
+        public getClassName(): string {
+            return "WebVRFreeCamera";
+        }
+
+        public resetToCurrentRotation() {
+            //uses the vrDisplay's "resetPose()".
+            //pitch and roll won't be affected.
+            this._vrDevice.resetPose();
+        }
+
+        /**
+         *
+         * @deprecated
+         * This function was used to change the position offset. it is now done using camera.position.
+         *  
+         * @param {Vector3} [newPosition] an optional new position. if not provided, the current camera position will be used.
+         * 
+         * @memberOf WebVRFreeCamera
+         */
+        public setPositionOffset(newPosition?: Vector3) {
+            if (newPosition) {
+                this.position.copyFrom(newPosition);
+            }
+        }
+
+        /**
+         * This function is called by the two RIG cameras.
+         * 'this' is the left or right camera (and NOT (!!!) the WebVRFreeCamera instance)
+         */
+        protected _getWebVRViewMatrix(): Matrix {
+            var viewArray = this._cameraRigParams["left"] ? this._cameraRigParams["frameData"].leftViewMatrix : this._cameraRigParams["frameData"].rightViewMatrix;
+
+            if (!this.getScene().useRightHandedSystem) {
+                [2, 6, 8, 9, 14].forEach(function (num) {
+                    viewArray[num] *= -1;
+                });
+            }
+            Matrix.FromArrayToRef(viewArray, 0, this._webvrViewMatrix);
+
+            let parentCamera: WebVRFreeCamera = this._cameraRigParams["parentCamera"];
+
+            // should the view matrix be updated with scale and position offset?
+            if (parentCamera.position.lengthSquared() || parentCamera.deviceScaleFactor !== 1) {
+                this._webvrViewMatrix.invert();
+                // scale the position, if set
+                if (parentCamera.deviceScaleFactor) {
+                    this._webvrViewMatrix.m[12] *= parentCamera.deviceScaleFactor;
+                    this._webvrViewMatrix.m[13] *= parentCamera.deviceScaleFactor;
+                    this._webvrViewMatrix.m[14] *= parentCamera.deviceScaleFactor;
+                }
+                // change the position (for "teleporting");
+                this._webvrViewMatrix.m[12] += parentCamera.position.x;
+                this._webvrViewMatrix.m[13] += parentCamera.position.y;
+                this._webvrViewMatrix.m[14] += parentCamera.position.z;
+                this._webvrViewMatrix.invert();
+            }
+            // is rotation offset set? 
+            if (!Quaternion.IsIdentity(this.rotationQuaternion)) {
+                this.rotationQuaternion.toRotationMatrix(this._tempMatrix);
+                this._tempMatrix.multiplyToRef(this._webvrViewMatrix, this._webvrViewMatrix);
+            }
+
+            this._updateCameraRotationMatrix();
+            Vector3.TransformCoordinatesToRef(this._referencePoint, this._cameraRotationMatrix, this._transformedReferencePoint);
+
+            // Computing target for getTarget()
+            this._webvrViewMatrix.getTranslationToRef(this._positionOffset);
+            this._positionOffset.addToRef(this._transformedReferencePoint, this._currentTarget);
+
+            return this._webvrViewMatrix;
+        }
+
+        protected _updateCameraRotationMatrix() {
+            this._webvrViewMatrix.getRotationMatrixToRef(this._cameraRotationMatrix);
+        }
+
+        public _isSynchronizedViewMatrix() {
+            return false;
+        }
+
+        protected _getWebVRProjectionMatrix(): Matrix {
+            var projectionArray = this._cameraRigParams["left"] ? this._cameraRigParams["frameData"].leftProjectionMatrix : this._cameraRigParams["frameData"].rightProjectionMatrix;
+            //babylon compatible matrix
+            if (!this.getScene().useRightHandedSystem) {
+                [8, 9, 10, 11].forEach(function (num) {
+                    projectionArray[num] *= -1;
+                });
+            }
+            Matrix.FromArrayToRef(projectionArray, 0, this._projectionMatrix);
+            return this._projectionMatrix;
+        }
+
+        public initControllers() {
+            this.controllers = [];
+            new BABYLON.Gamepads((gp) => {
+                if (gp.type === BABYLON.Gamepad.POSE_ENABLED) {
+                    let webVrController: WebVRController = <WebVRController>gp;
+                    webVrController.attachToPoseControlledCamera(this);
+
+                    // since this is async - sanity check. Is the controller already stored?
+                    if (this.controllers.indexOf(webVrController) === -1) {
+                        //add to the controllers array
+                        this.controllers.push(webVrController);
+
+                        //did we find enough controllers? Great! let the developer know.
+                        if (this.onControllersAttached && this.controllers.length === 2) {
+                            this.onControllersAttached(this.controllers);
+                        }
+                    }
+                }
+            });
+        }
+    }
+}
+