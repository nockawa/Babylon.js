var __extends = (this && this.__extends) || function (d, b) {
    for (var p in b) if (b.hasOwnProperty(p)) d[p] = b[p];
    function __() { this.constructor = d; }
    d.prototype = b === null ? Object.create(b) : (__.prototype = b.prototype, new __());
};
var BABYLON;
(function (BABYLON) {
    var CubeTexture = (function (_super) {
        __extends(CubeTexture, _super);
        function CubeTexture(rootUrl, scene, extensions, noMipmap) {
            _super.call(this, scene);
            this.coordinatesMode = BABYLON.Texture.CUBIC_MODE;
            this.name = rootUrl;
            this.url = rootUrl;
            this._noMipmap = noMipmap;
            this.hasAlpha = false;
            if (!rootUrl) {
                return;
            }
            this._texture = this._getFromCache(rootUrl, noMipmap);
            if (!extensions) {
                extensions = ["_px.jpg", "_py.jpg", "_pz.jpg", "_nx.jpg", "_ny.jpg", "_nz.jpg"];
            }
            this._extensions = extensions;
            if (!this._texture) {
                if (!scene.useDelayedTextureLoading) {
                    this._texture = scene.getEngine().createCubeTexture(rootUrl, scene, extensions, noMipmap);
                }
                else {
                    this.delayLoadState = BABYLON.Engine.DELAYLOADSTATE_NOTLOADED;
                }
            }
            this.isCube = true;
            this._textureMatrix = BABYLON.Matrix.Identity();
        }
        CubeTexture.prototype.clone = function () {
            var newTexture = new CubeTexture(this.url, this.getScene(), this._extensions, this._noMipmap);
            // Base texture
            newTexture.level = this.level;
            newTexture.wrapU = this.wrapU;
            newTexture.wrapV = this.wrapV;
            newTexture.coordinatesIndex = this.coordinatesIndex;
            newTexture.coordinatesMode = this.coordinatesMode;
            return newTexture;
        };
        // Methods
        CubeTexture.prototype.delayLoad = function () {
            if (this.delayLoadState !== BABYLON.Engine.DELAYLOADSTATE_NOTLOADED) {
                return;
            }
            this.delayLoadState = BABYLON.Engine.DELAYLOADSTATE_LOADED;
            this._texture = this._getFromCache(this.url, this._noMipmap);
            if (!this._texture) {
                this._texture = this.getScene().getEngine().createCubeTexture(this.url, this.getScene(), this._extensions);
            }
        };
        CubeTexture.prototype.getReflectionTextureMatrix = function () {
            return this._textureMatrix;
        };
<<<<<<< HEAD
        CubeTexture.ParseCubeTexture = function (parsedTexture, scene, rootUrl) {
            var texture = null;
            if ((parsedTexture.name || parsedTexture.extensions) && !parsedTexture.isRenderTarget) {
                texture = new BABYLON.CubeTexture(rootUrl + parsedTexture.name, scene, parsedTexture.extensions);
                texture.name = parsedTexture.name;
                texture.hasAlpha = parsedTexture.hasAlpha;
                texture.level = parsedTexture.level;
                texture.coordinatesMode = parsedTexture.coordinatesMode;
            }
            return texture;
=======
        CubeTexture.prototype.serialize = function () {
            if (!this.name) {
                return null;
            }
            var serializationObject = {};
            serializationObject.name = this.name;
            serializationObject.hasAlpha = this.hasAlpha;
            serializationObject.isCube = true;
            serializationObject.level = this.level;
            serializationObject.coordinatesMode = this.coordinatesMode;
            return serializationObject;
>>>>>>> 66d36333
        };
        return CubeTexture;
    })(BABYLON.BaseTexture);
    BABYLON.CubeTexture = CubeTexture;
})(BABYLON || (BABYLON = {}));<|MERGE_RESOLUTION|>--- conflicted
+++ resolved
@@ -57,18 +57,6 @@
         CubeTexture.prototype.getReflectionTextureMatrix = function () {
             return this._textureMatrix;
         };
-<<<<<<< HEAD
-        CubeTexture.ParseCubeTexture = function (parsedTexture, scene, rootUrl) {
-            var texture = null;
-            if ((parsedTexture.name || parsedTexture.extensions) && !parsedTexture.isRenderTarget) {
-                texture = new BABYLON.CubeTexture(rootUrl + parsedTexture.name, scene, parsedTexture.extensions);
-                texture.name = parsedTexture.name;
-                texture.hasAlpha = parsedTexture.hasAlpha;
-                texture.level = parsedTexture.level;
-                texture.coordinatesMode = parsedTexture.coordinatesMode;
-            }
-            return texture;
-=======
         CubeTexture.prototype.serialize = function () {
             if (!this.name) {
                 return null;
@@ -80,7 +68,6 @@
             serializationObject.level = this.level;
             serializationObject.coordinatesMode = this.coordinatesMode;
             return serializationObject;
->>>>>>> 66d36333
         };
         return CubeTexture;
     })(BABYLON.BaseTexture);
