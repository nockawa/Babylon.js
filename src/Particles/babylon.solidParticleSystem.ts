--- conflicted
+++ resolved
@@ -30,7 +30,6 @@
         private _axisZ = Axis.Z;
         private _camera: Camera;
         private _particle: SolidParticle;
-<<<<<<< HEAD
         private _previousParticle: SolidParticle;
         private _fakeCamPos: Vector3 = Vector3.Zero();
         private _rotMatrix: Matrix = new Matrix();
@@ -50,26 +49,7 @@
         private _cosPitch: number = 0.0;
         private _sinYaw: number = 0.0;
         private _cosYaw: number = 0.0;
-=======
-        private _fakeCamPos = Vector3.Zero();
-        private _rotMatrix = new Matrix();
-        private _invertedMatrix = new Matrix();
-        private _rotated = Vector3.Zero();
-        private _quaternion = new Quaternion();
-        private _vertex = Vector3.Zero();
-        private _yaw = 0.0;
-        private _pitch = 0.0;
-        private _roll = 0.0;
-        private _halfroll = 0.0;
-        private _halfpitch = 0.0;
-        private _halfyaw = 0.0;
-        private _sinRoll = 0.0;
-        private _cosRoll = 0.0;
-        private _sinPitch = 0.0;
-        private _cosPitch = 0.0;
-        private _sinYaw = 0.0;
-        private _cosYaw = 0.0;
->>>>>>> 5ff62f92
+
 
         constructor(name: string, scene: Scene) {
             this.name = name;
@@ -135,12 +115,8 @@
         private _uvsToShapeUV(uvs): number[] {
             var shapeUV = [];
             if (uvs) {
-<<<<<<< HEAD
                 for (var i = 0; i < uvs.length; i++)
                     shapeUV.push(uvs[i]);
-=======
-                shapeUV.push(uvs.x, uvs.y, uvs.z, uvs.w);
->>>>>>> 5ff62f92
             }
             return shapeUV;
         }
@@ -232,11 +208,7 @@
             var uvIndex = 0;
 
             // particle loop
-<<<<<<< HEAD
             for (var p = start; p <= end; p++) { 
-=======
-            for (var p = 0; p < this.nbParticles; p++) {
->>>>>>> 5ff62f92
                 this._particle = this.particles[p];
 
                 // call to custom user function to update the particle properties
@@ -298,7 +270,6 @@
                 uvIndex = uvidx + 2;
             }
 
-<<<<<<< HEAD
             if (update) {
                 if (this._useParticleColor) {
                     this.mesh.updateVerticesData(VertexBuffer.ColorKind, this._colors, false, false);
@@ -311,19 +282,6 @@
                     VertexData.ComputeNormals(this._positions, this._indices, this._normals);
                     this.mesh.updateVerticesData(VertexBuffer.NormalKind, this._normals, false, false);
                 }
-=======
-            if (this._useParticleColor) {
-                this.mesh.updateVerticesData(VertexBuffer.ColorKind, this._colors, false, false);
-            }
-            if (this._useParticleTexture) {
-                this.mesh.updateVerticesData(VertexBuffer.UVKind, this._uvs, false, false);
-            }
-            this.mesh.updateVerticesData(VertexBuffer.PositionKind, this._positions, false, false);
-            if (!this.mesh.areNormalsFrozen) {
-             //   var indices = this.mesh.getIndices();
-                VertexData.ComputeNormals(this._positions, this._indices, this._normals);
-                this.mesh.updateVerticesData(VertexBuffer.NormalKind, this._normals, false, false);
->>>>>>> 5ff62f92
             }
             this.afterUpdateParticles(start, end, update);
         }
