--- conflicted
+++ resolved
@@ -1,1481 +1,1459 @@
-﻿module BABYLON {
-
-    // This class contains data that lifetime is bounding to the Babylon Engine object
-    export class Canvas2DEngineBoundData {
-        public GetOrAddModelCache<TInstData>(key: string, factory: (key: string) => ModelRenderCache): ModelRenderCache {
-            return this._modelCache.getOrAddWithFactory(key, factory);
-        }
-
-        private _modelCache: StringDictionary<ModelRenderCache> = new StringDictionary<ModelRenderCache>();
-
-        public DisposeModelRenderCache(modelRenderCache: ModelRenderCache): boolean {
-            if (!modelRenderCache.isDisposed) {
-                return false;
-            }
-
-            this._modelCache.remove(modelRenderCache.modelKey);
-
-            return true;
-        }
-    }
-
-    @className("Canvas2D")
-    /**
-     * The Canvas2D main class.
-     * This class is extended in both ScreenSpaceCanvas2D and WorldSpaceCanvas2D which are designed only for semantic use.
-     * User creates a Screen or WorldSpace canvas which is a 2D surface area that will draw the primitives that were added as children.
-     */
-    export abstract class Canvas2D extends Group2D {
-        /**
-         * In this strategy only the direct children groups of the Canvas will be cached, their whole content (whatever the sub groups they have) into a single bitmap.
-         * This strategy doesn't allow primitives added directly as children of the Canvas.
-         * You typically want to use this strategy of a screenSpace fullscreen canvas: you don't want a bitmap cache taking the whole screen resolution but still want the main contents (say UI in the topLeft and rightBottom for instance) to be efficiently cached.
-         */
-        public static CACHESTRATEGY_TOPLEVELGROUPS = 1;
-
-        /**
-         * In this strategy each group will have its own cache bitmap (except if a given group explicitly defines the DONTCACHEOVERRIDE or CACHEINPARENTGROUP behaviors).
-         * This strategy is typically used if the canvas has some groups that are frequently animated. Unchanged ones will have a steady cache and the others will be refreshed when they change, reducing the redraw operation count to their content only.
-         * When using this strategy, group instances can rely on the DONTCACHEOVERRIDE or CACHEINPARENTGROUP behaviors to minimize the amount of cached bitmaps.
-         * Note that in this mode the Canvas itself is not cached, it only contains the sprites of its direct children group to render, there's no point to cache the whole canvas, sprites will be rendered pretty efficiently, the memory cost would be too great for the value of it.
-         */
-        public static CACHESTRATEGY_ALLGROUPS = 2;
-
-        /**
-         * In this strategy the whole canvas is cached into a single bitmap containing every primitives it owns, at the exception of the ones that are owned by a group having the DONTCACHEOVERRIDE behavior (these primitives will be directly drawn to the viewport at each render for screenSpace Canvas or be part of the Canvas cache bitmap for worldSpace Canvas).
-         */
-        public static CACHESTRATEGY_CANVAS = 3;
-
-        /**
-         * This strategy is used to recompose/redraw the canvas entirely at each viewport render.
-         * Use this strategy if memory is a concern above rendering performances and/or if the canvas is frequently animated (hence reducing the benefits of caching).
-         * Note that you can't use this strategy for WorldSpace Canvas, they need at least a top level group caching.
-         */
-        public static CACHESTRATEGY_DONTCACHE = 4;
-
-        constructor(scene: Scene, settings?: {
-            id?: string,
-            children?: Array<Prim2DBase>,
-            size?: Size,
-            isScreenSpace?: boolean,
-            cachingStrategy?: number,
-            enableInteraction?: boolean,
-            origin?: Vector2,
-            isVisible?: boolean,
-            backgroundRoundRadius?: number,
-            backgroundFill?: IBrush2D | string,
-            backgroundBorder?: IBrush2D | string,
-            backgroundBorderThickNess?: number,
-        }) {
-            super(settings);
-
-            Prim2DBase._isCanvasInit = false;
-
-            if (!settings) {
-                settings = {};
-            }
-
-            if (this._cachingStrategy !== Canvas2D.CACHESTRATEGY_TOPLEVELGROUPS) {
-                this._background = new Rectangle2D({ parent: this, id: "###CANVAS BACKGROUND###", size: settings.size }); //TODO CHECK when size is null
-                this._background.zOrder = 1.0;
-                this._background.isPickable = false;
-                this._background.origin = Vector2.Zero();
-                this._background.levelVisible = false;
-
-                if (settings.backgroundRoundRadius != null) {
-                    this.backgroundRoundRadius = settings.backgroundRoundRadius;
-                }
-
-                if (settings.backgroundBorder != null) {
-                    if (typeof (settings.backgroundBorder) === "string") {
-                        this.backgroundBorder = Canvas2D.GetBrushFromString(<string>settings.backgroundBorder);
-                    } else {
-                        this.backgroundBorder = <IBrush2D>settings.backgroundBorder;
-                    }
-                }
-
-                if (settings.backgroundBorderThickNess != null) {
-                    this.backgroundBorderThickness = settings.backgroundBorderThickNess;
-                }
-
-                if (settings.backgroundFill != null) {
-                    if (typeof (settings.backgroundFill) === "string") {
-                        this.backgroundFill = Canvas2D.GetBrushFromString(<string>settings.backgroundFill);
-                    } else {
-                        this.backgroundFill = <IBrush2D>settings.backgroundFill;
-                    }
-                }
-
-                this._background._patchHierarchy(this);
-            }
-
-            let engine = scene.getEngine();
-
-            this.__engineData = engine.getOrAddExternalDataWithFactory("__BJSCANVAS2D__", k => new Canvas2DEngineBoundData());
-            this._primPointerInfo = new PrimitivePointerInfo();
-            this._capturedPointers = new StringDictionary<Prim2DBase>();
-            this._pickStartingPosition = Vector2.Zero();
-            this._hierarchyLevelMaxSiblingCount = 50;
-            this._hierarchyDepthOffset = 0;
-            this._siblingDepthOffset = 1 / this._hierarchyLevelMaxSiblingCount;
-            this._scene = scene;
-            this._engine = engine;
-            this._renderingSize = new Size(0, 0);
-            this._trackedGroups = new Array<Group2D>();
-            this._maxAdaptiveWorldSpaceCanvasSize = null;
-            this._groupCacheMaps = new StringDictionary<MapTexture[]>();
-
-            this._patchHierarchy(this);
-
-            let enableInteraction = (settings.enableInteraction == null) ? true : settings.enableInteraction;
-
-            this._fitRenderingDevice = !settings.size;
-            if (!settings.size) {
-                settings.size = new Size(engine.getRenderWidth(), engine.getRenderHeight());
-            }
-
-            // Register scene dispose to also dispose the canvas when it'll happens
-            scene.onDisposeObservable.add((d, s) => {
-                this.dispose();
-            });
-
-            if (this._isScreenSpace) {
-                this._afterRenderObserver = this._scene.onAfterRenderObservable.add((d, s) => {
-                    this._engine.clear(null, false, true);
-                    this._render();
-                });
-            } else {
-                this._beforeRenderObserver = this._scene.onBeforeRenderObservable.add((d, s) => {
-                    this._render();
-                });
-            }
-
-            this._supprtInstancedArray = this._engine.getCaps().instancedArrays !== null;
-                        //this._supprtInstancedArray = false; // TODO REMOVE!!!
-
-            this._setupInteraction(enableInteraction);
-        }
-
-        protected _canvasPreInit(settings: any) {
-            let cachingStrategy = (settings.cachingStrategy == null) ? Canvas2D.CACHESTRATEGY_DONTCACHE : settings.cachingStrategy;
-            this._cachingStrategy = cachingStrategy;
-            this._isScreenSpace = (settings.isScreenSpace == null) ? true : settings.isScreenSpace;
-        }
-
-        public static hierarchyLevelMaxSiblingCount: number = 50;
-
-        private _setupInteraction(enable: boolean) {
-            // No change detection
-            if (enable === this._interactionEnabled) {
-                return;
-            }
-
-            // Set the new state
-            this._interactionEnabled = enable;
-
-            // ScreenSpace mode
-            if (this._isScreenSpace) {
-                // Disable interaction
-                if (!enable) {
-                    if (this._scenePrePointerObserver) {
-                        this.scene.onPrePointerObservable.remove(this._scenePrePointerObserver);
-                        this._scenePrePointerObserver = null;
-                    }
-
-                    return;
-                }
-
-                // Enable Interaction
-
-                // Register the observable
-                this._scenePrePointerObserver = this.scene.onPrePointerObservable.add((e, s) => {
-                    let hs = 1 / this.engine.getHardwareScalingLevel();
-                    let localPos = e.localPosition.multiplyByFloats(hs, hs);
-                    this._handlePointerEventForInteraction(e, localPos, s);
-                });
-            }
-
-            // World Space Mode
-            else {
-                let scene = this.scene;
-                if (enable) {
-                    scene.constantlyUpdateMeshUnderPointer = true;
-                    this._scenePointerObserver = scene.onPointerObservable.add((e, s) => {
-
-                        if (e.pickInfo.hit && e.pickInfo.pickedMesh === this._worldSpaceNode && this.worldSpaceToNodeLocal) {
-                            let localPos = this.worldSpaceToNodeLocal(e.pickInfo.pickedPoint);
-                            this._handlePointerEventForInteraction(e, localPos, s);
-                        }
-                    });
-                }
-
-                // Disable
-                else {
-                    if (this._scenePointerObserver) {
-                        this.scene.onPointerObservable.remove(this._scenePointerObserver);
-                        this._scenePointerObserver = null;
-                    }
-                }
-            }
-        }
-
-        /**
-         * If you set your own WorldSpaceNode to display the Canvas2D you have to provide your own implementation of this method which computes the local position in the Canvas based on the given 3D World one.
-         * Beware that you have to take under consideration the origin in your calculations! Good luck!
-         */
-        public worldSpaceToNodeLocal = (worldPos: Vector3): Vector2 => {
-            let node = this._worldSpaceNode;
-            if (!node) {
-                return;
-            }
-
-            let mtx = node.getWorldMatrix().clone();
-            mtx.invert();
-            let v = Vector3.TransformCoordinates(worldPos, mtx);
-            let res = new Vector2(v.x, v.y);
-            let size = this.actualSize;
-            res.x += size.width * 0.5;  // res is centered, make it relative to bottom/left
-            res.y += size.width * 0.5;
-            return res;
-        }
-
-        /**
-         * If you use a custom WorldSpaceCanvasNode you have to override this property to update the UV of your object to reflect the changes due to a resizing of the cached bitmap
-         */
-        public worldSpaceCacheChanged = () => {
-            let plane = <Mesh>this.worldSpaceCanvasNode;
-            let vd = VertexData.ExtractFromMesh(plane); //new VertexData();
-            vd.uvs = new Float32Array(8);
-
-            let material = <StandardMaterial>plane.material;
-            let tex = this._renderableData._cacheTexture;
-            if (material.diffuseTexture !== tex) {
-                material.diffuseTexture = tex;
-                tex.hasAlpha = true;
-            }
-
-            let nodeuv = this._renderableData._cacheNodeUVs;
-            for (let i = 0; i < 4; i++) {
-                vd.uvs[i * 2 + 0] = nodeuv[i].x;
-                vd.uvs[i * 2 + 1] = nodeuv[i].y;
-            }
-            vd.applyToMesh(plane);
-        }
-
-        /**
-         * Internal method, you should use the Prim2DBase version instead
-         */
-        public _setPointerCapture(pointerId: number, primitive: Prim2DBase): boolean {
-            if (this.isPointerCaptured(pointerId)) {
-                return false;
-            }
-
-            // Try to capture the pointer on the HTML side
-            try {
-                this.engine.getRenderingCanvas().setPointerCapture(pointerId);
-            } catch (e) {
-                //Nothing to do with the error. Execution will continue.
-            }
-
-            this._primPointerInfo.updateRelatedTarget(primitive, Vector2.Zero());
-            this._bubbleNotifyPrimPointerObserver(primitive, PrimitivePointerInfo.PointerGotCapture, null);
-
-            this._capturedPointers.add(pointerId.toString(), primitive);
-            return true;
-        }
-
-        /**
-         * Internal method, you should use the Prim2DBase version instead
-         */
-        public _releasePointerCapture(pointerId: number, primitive: Prim2DBase): boolean {
-            if (this._capturedPointers.get(pointerId.toString()) !== primitive) {
-                return false;
-            }
-
-            // Try to release the pointer on the HTML side
-            try {
-                this.engine.getRenderingCanvas().releasePointerCapture(pointerId);
-            } catch (e) {
-                //Nothing to do with the error. Execution will continue.
-            }
-
-            this._primPointerInfo.updateRelatedTarget(primitive, Vector2.Zero());
-            this._bubbleNotifyPrimPointerObserver(primitive, PrimitivePointerInfo.PointerLostCapture, null);
-            this._capturedPointers.remove(pointerId.toString());
-            return true;
-        }
-
-        /**
-         * Determine if the given pointer is captured or not
-         * @param pointerId the Id of the pointer
-         * @return true if it's captured, false otherwise
-         */
-        public isPointerCaptured(pointerId: number): boolean {
-            return this._capturedPointers.contains(pointerId.toString());
-        }
-
-        private getCapturedPrimitive(pointerId: number): Prim2DBase {
-            // Avoid unnecessary lookup
-            if (this._capturedPointers.count === 0) {
-                return null;
-            }
-            return this._capturedPointers.get(pointerId.toString());
-        }
-
-        private static _interInfo = new IntersectInfo2D();
-        private _handlePointerEventForInteraction(eventData: PointerInfoBase, localPosition: Vector2, eventState: EventState) {
-            // Dispose check
-            if (this.isDisposed) {
-                return;
-            }
-
-            // Update the this._primPointerInfo structure we'll send to observers using the PointerEvent data
-            this._updatePointerInfo(eventData, localPosition);
-
-            let capturedPrim = this.getCapturedPrimitive(this._primPointerInfo.pointerId);
-
-            // Make sure the intersection list is up to date, we maintain this list either in response of a mouse event (here) or before rendering the canvas.
-            // Why before rendering the canvas? because some primitives may move and get away/under the mouse cursor (which is not moving). So we need to update at both location in order to always have an accurate list, which is needed for the hover state change.
-            this._updateIntersectionList(this._primPointerInfo.canvasPointerPos, capturedPrim !== null);
-
-            // Update the over status, same as above, it's could be done here or during rendering, but will be performed only once per render frame
-            this._updateOverStatus();
-
-            // Check if we have nothing to raise
-            if (!this._actualOverPrimitive && !capturedPrim) {
-                return;
-            }
-
-            // Update the relatedTarget info with the over primitive or the captured one (if any)
-            let targetPrim = capturedPrim || this._actualOverPrimitive.prim;
-
-            let targetPointerPos = capturedPrim ? this._primPointerInfo.canvasPointerPos.subtract(new Vector2(targetPrim.globalTransform.m[12], targetPrim.globalTransform.m[13])) : this._actualOverPrimitive.intersectionLocation;
-
-            this._primPointerInfo.updateRelatedTarget(targetPrim, targetPointerPos);
-
-            // Analyze the pointer event type and fire proper events on the primitive
-
-            if (eventData.type === PointerEventTypes.POINTERWHEEL) {
-                this._bubbleNotifyPrimPointerObserver(targetPrim, PrimitivePointerInfo.PointerMouseWheel, <MouseWheelEvent>eventData.event);
-            } else if (eventData.type === PointerEventTypes.POINTERMOVE) {
-                this._bubbleNotifyPrimPointerObserver(targetPrim, PrimitivePointerInfo.PointerMove, <PointerEvent>eventData.event);
-            } else if (eventData.type === PointerEventTypes.POINTERDOWN) {
-                this._bubbleNotifyPrimPointerObserver(targetPrim, PrimitivePointerInfo.PointerDown, <PointerEvent>eventData.event);
-            } else if (eventData.type === PointerEventTypes.POINTERUP) {
-                this._bubbleNotifyPrimPointerObserver(targetPrim, PrimitivePointerInfo.PointerUp, <PointerEvent>eventData.event);
-            }
-        }
-
-        private _updatePointerInfo(eventData: PointerInfoBase, localPosition: Vector2) {
-            let pii = this._primPointerInfo;
-            if (!pii.canvasPointerPos) {
-                pii.canvasPointerPos = Vector2.Zero();
-            }
-            var camera = this._scene.cameraToUseForPointers || this._scene.activeCamera;
-            var engine = this._scene.getEngine();
-
-            if (this._isScreenSpace) {
-                var cameraViewport = camera.viewport;
-                var viewport = cameraViewport.toGlobal(engine.getRenderWidth(), engine.getRenderHeight());
-
-                // Moving coordinates to local viewport world
-                var x = localPosition.x - viewport.x;
-                var y = localPosition.y - viewport.y;
-
-                pii.canvasPointerPos.x = x - this.actualPosition.x;
-                pii.canvasPointerPos.y = engine.getRenderHeight() - y - this.actualPosition.y;
-            } else {
-                pii.canvasPointerPos.x = localPosition.x;
-                pii.canvasPointerPos.y = localPosition.y;
-            }
-            pii.mouseWheelDelta = 0;
-
-            if (eventData.type === PointerEventTypes.POINTERWHEEL) {
-                var event = <MouseWheelEvent>eventData.event;
-                if (event.wheelDelta) {
-                    pii.mouseWheelDelta = event.wheelDelta / (PrimitivePointerInfo.MouseWheelPrecision * 40);
-                } else if (event.detail) {
-                    pii.mouseWheelDelta = -event.detail / PrimitivePointerInfo.MouseWheelPrecision;
-                }
-            } else {
-                var pe = <PointerEvent>eventData.event;
-                pii.ctrlKey = pe.ctrlKey;
-                pii.altKey = pe.altKey;
-                pii.shiftKey = pe.shiftKey;
-                pii.metaKey = pe.metaKey;
-                pii.button = pe.button;
-                pii.buttons = pe.buttons;
-                pii.pointerId = pe.pointerId;
-                pii.width = pe.width;
-                pii.height = pe.height;
-                pii.presssure = pe.pressure;
-                pii.tilt.x = pe.tiltX;
-                pii.tilt.y = pe.tiltY;
-                pii.isCaptured = this.getCapturedPrimitive(pe.pointerId) !== null;
-            }
-        }
-
-        private _updateIntersectionList(mouseLocalPos: Vector2, isCapture: boolean) {
-            if (this.scene.getRenderId() === this._intersectionRenderId) {
-                return;
-            }
-
-            // A little safe guard, it might happens than the event is triggered before the first render and nothing is computed, this simple check will make sure everything will be fine
-            if (!this._globalTransform) {
-                this.updateCachedStates(true);
-            }
-
-            let ii = Canvas2D._interInfo;
-            ii.pickPosition.x = mouseLocalPos.x;
-            ii.pickPosition.y = mouseLocalPos.y;
-            ii.findFirstOnly = false;
-
-            // Fast rejection: test if the mouse pointer is outside the canvas's bounding Info
-            if (!isCapture && !this.boundingInfo.doesIntersect(ii.pickPosition)) {
-                this._previousIntersectionList = this._actualIntersectionList;
-                this._actualIntersectionList = null;
-                this._previousOverPrimitive = this._actualOverPrimitive;
-                this._actualOverPrimitive = null;
-                return;
-            }
-
-            this.intersect(ii);
-
-            this._previousIntersectionList = this._actualIntersectionList;
-            this._actualIntersectionList = ii.intersectedPrimitives;
-            this._previousOverPrimitive = this._actualOverPrimitive;
-            this._actualOverPrimitive = ii.topMostIntersectedPrimitive;
-
-            this._intersectionRenderId = this.scene.getRenderId();
-        }
-
-        // Based on the previousIntersectionList and the actualInstersectionList we can determined which primitives are being hover state or loosing it
-        private _updateOverStatus() {
-            if ((this.scene.getRenderId() === this._hoverStatusRenderId) || !this._previousIntersectionList || !this._actualIntersectionList) {
-                return;
-            }
-
-            // Detect a change of over
-            let prevPrim = this._previousOverPrimitive ? this._previousOverPrimitive.prim : null;
-            let actualPrim = this._actualOverPrimitive ? this._actualOverPrimitive.prim : null;
-
-            if (prevPrim !== actualPrim) {
-                // Detect if the current pointer is captured, only fire event if they belong to the capture primitive
-                let capturedPrim = this.getCapturedPrimitive(this._primPointerInfo.pointerId);
-
-                // Notify the previous "over" prim that the pointer is no longer over it
-                if ((capturedPrim && capturedPrim === prevPrim) || (!capturedPrim && prevPrim)) {
-                    this._primPointerInfo.updateRelatedTarget(prevPrim, this._previousOverPrimitive.intersectionLocation);
-                    this._bubbleNotifyPrimPointerObserver(prevPrim, PrimitivePointerInfo.PointerOut, null);
-                }
-
-                // Notify the new "over" prim that the pointer is over it
-                if ((capturedPrim && capturedPrim === actualPrim) || (!capturedPrim && actualPrim)) {
-                    this._primPointerInfo.updateRelatedTarget(actualPrim, this._actualOverPrimitive.intersectionLocation);
-                    this._bubbleNotifyPrimPointerObserver(actualPrim, PrimitivePointerInfo.PointerOver, null);
-                }
-            }
-
-            this._hoverStatusRenderId = this.scene.getRenderId();
-        }
-
-        private _updatePrimPointerPos(prim: Prim2DBase) {
-            if (this._primPointerInfo.isCaptured) {
-                this._primPointerInfo.primitivePointerPos = this._primPointerInfo.relatedTargetPointerPos;
-            } else {
-                for (let pii of this._actualIntersectionList) {
-                    if (pii.prim === prim) {
-                        this._primPointerInfo.primitivePointerPos = pii.intersectionLocation;
-                        return;
-                    }
-                }
-            }
-        }
-
-        private _notifDebugMode = false;
-        private _debugExecObserver(prim: Prim2DBase, mask: number) {
-            if (!this._notifDebugMode) {
-                return;
-            }
-
-            let debug = "";
-            for (let i = 0; i < prim.hierarchyDepth; i++) {
-                debug += "  ";
-            }
-
-            let pii = this._primPointerInfo;
-            debug += `[RID:${this.scene.getRenderId()}] [${prim.hierarchyDepth}] event:${PrimitivePointerInfo.getEventTypeName(mask)}, id: ${prim.id} (${Tools.getClassName(prim)}), primPos: ${pii.primitivePointerPos.toString()}, canvasPos: ${pii.canvasPointerPos.toString()}`;
-            console.log(debug);
-        }
-
-        private _bubbleNotifyPrimPointerObserver(prim: Prim2DBase, mask: number, eventData: any) {
-            let ppi = this._primPointerInfo;
-
-            // In case of PointerOver/Out we will first notify the parent with PointerEnter/Leave
-            if ((mask & (PrimitivePointerInfo.PointerOver | PrimitivePointerInfo.PointerOut)) !== 0) {
-                this._notifParents(prim, mask);
-            }
-
-            let bubbleCancelled = false;
-            let cur = prim;
-            while (cur) {
-                // Only trigger the observers if the primitive is intersected (except for out)
-                if (!bubbleCancelled) {
-                    this._updatePrimPointerPos(cur);
-
-                    // Exec the observers
-                    this._debugExecObserver(cur, mask);
-                    cur._pointerEventObservable.notifyObservers(ppi, mask);
-                    this._triggerActionManager(cur, ppi, mask, eventData);
-
-                    // Bubble canceled? If we're not executing PointerOver or PointerOut, quit immediately
-                    // If it's PointerOver/Out we have to trigger PointerEnter/Leave no matter what
-                    if (ppi.cancelBubble) {
-                        if ((mask & (PrimitivePointerInfo.PointerOver | PrimitivePointerInfo.PointerOut)) === 0) {
-                            return;
-                        }
-
-                        // We're dealing with PointerOver/Out, let's keep looping to fire PointerEnter/Leave, but not Over/Out anymore
-                        bubbleCancelled = true;
-                    }
-                }
-
-                // If bubble is cancel we didn't update the Primitive Pointer Pos yet, let's do it
-                if (bubbleCancelled) {
-                    this._updatePrimPointerPos(cur);
-                }
-
-                // Trigger a PointerEnter corresponding to the PointerOver
-                if (mask === PrimitivePointerInfo.PointerOver) {
-                    this._debugExecObserver(cur, PrimitivePointerInfo.PointerEnter);
-                    cur._pointerEventObservable.notifyObservers(ppi, PrimitivePointerInfo.PointerEnter);
-                }
-
-                // Trigger a PointerLeave corresponding to the PointerOut
-                else if (mask === PrimitivePointerInfo.PointerOut) {
-                    this._debugExecObserver(cur, PrimitivePointerInfo.PointerLeave);
-                    cur._pointerEventObservable.notifyObservers(ppi, PrimitivePointerInfo.PointerLeave);
-                }
-
-                // Loop to the parent
-                cur = cur.parent;
-            }
-        }
-
-        private _triggerActionManager(prim: Prim2DBase, ppi: PrimitivePointerInfo, mask: number, eventData) {
-
-            // A little safe guard, it might happens than the event is triggered before the first render and nothing is computed, this simple check will make sure everything will be fine
-            if (!this._globalTransform) {
-                this.updateCachedStates(true);
-            }
-
-            // Process Trigger related to PointerDown
-            if ((mask & PrimitivePointerInfo.PointerDown) !== 0) {
-                // On pointer down, record the current position and time to be able to trick PickTrigger and LongPressTrigger
-                this._pickStartingPosition = ppi.primitivePointerPos.clone();
-                this._pickStartingTime = new Date().getTime();
-                this._pickedDownPrim = null;
-
-                if (prim.actionManager) {
-                    this._pickedDownPrim = prim;
-                    if (prim.actionManager.hasPickTriggers) {
-                        let actionEvent = ActionEvent.CreateNewFromPrimitive(prim, ppi.primitivePointerPos, eventData);
-
-                        switch (eventData.button) {
-                            case 0:
-                                prim.actionManager.processTrigger(ActionManager.OnLeftPickTrigger, actionEvent);
-                                break;
-                            case 1:
-                                prim.actionManager.processTrigger(ActionManager.OnCenterPickTrigger, actionEvent);
-                                break;
-                            case 2:
-                                prim.actionManager.processTrigger(ActionManager.OnRightPickTrigger, actionEvent);
-                                break;
-                        }
-                        prim.actionManager.processTrigger(ActionManager.OnPickDownTrigger, actionEvent);
-                    }
-
-                    if (prim.actionManager.hasSpecificTrigger(ActionManager.OnLongPressTrigger)) {
-                        window.setTimeout(() => {
-                            let ppi = this._primPointerInfo;
-                            let capturedPrim = this.getCapturedPrimitive(ppi.pointerId);
-                            this._updateIntersectionList(ppi.canvasPointerPos, capturedPrim !== null);
-
-                            let ii = new IntersectInfo2D();
-                            ii.pickPosition = ppi.canvasPointerPos.clone();
-                            ii.findFirstOnly = false;
-                            this.intersect(ii);
-
-                            if (ii.isPrimIntersected(prim) !== null) {
-                                if (prim.actionManager) {
-                                    if (this._pickStartingTime !== 0 && ((new Date().getTime() - this._pickStartingTime) > ActionManager.LongPressDelay) && (Math.abs(this._pickStartingPosition.x - ii.pickPosition.x) < ActionManager.DragMovementThreshold && Math.abs(this._pickStartingPosition.y - ii.pickPosition.y) < ActionManager.DragMovementThreshold)) {
-                                        this._pickStartingTime = 0;
-                                        prim.actionManager.processTrigger(ActionManager.OnLongPressTrigger, ActionEvent.CreateNewFromPrimitive(prim, ppi.primitivePointerPos, eventData));
-                                    }
-                                }
-                            }
-                        }, ActionManager.LongPressDelay);
-                    }
-                }
-            }
-
-            // Process Triggers related to Pointer Up
-            else if ((mask & PrimitivePointerInfo.PointerUp) !== 0) {
-                this._pickStartingTime = 0;
-
-                let actionEvent = ActionEvent.CreateNewFromPrimitive(prim, ppi.primitivePointerPos, eventData);
-                if (prim.actionManager) {
-                    // OnPickUpTrigger
-                    prim.actionManager.processTrigger(ActionManager.OnPickUpTrigger, actionEvent);
-
-                    // OnPickTrigger
-                    if (Math.abs(this._pickStartingPosition.x - ppi.canvasPointerPos.x) < ActionManager.DragMovementThreshold && Math.abs(this._pickStartingPosition.y - ppi.canvasPointerPos.y) < ActionManager.DragMovementThreshold) {
-                        prim.actionManager.processTrigger(ActionManager.OnPickTrigger, actionEvent);
-                    }
-                }
-
-                // OnPickOutTrigger
-                if (this._pickedDownPrim && this._pickedDownPrim.actionManager && (this._pickedDownPrim !== prim)) {
-                    this._pickedDownPrim.actionManager.processTrigger(ActionManager.OnPickOutTrigger, actionEvent);
-                }
-            }
-
-            else if ((mask & PrimitivePointerInfo.PointerOver) !== 0) {
-                if (prim.actionManager) {
-                    let actionEvent = ActionEvent.CreateNewFromPrimitive(prim, ppi.primitivePointerPos, eventData);
-                    prim.actionManager.processTrigger(ActionManager.OnPointerOverTrigger, actionEvent);
-                }
-            }
-
-            else if ((mask & PrimitivePointerInfo.PointerOut) !== 0) {
-                if (prim.actionManager) {
-                    let actionEvent = ActionEvent.CreateNewFromPrimitive(prim, ppi.primitivePointerPos, eventData);
-                    prim.actionManager.processTrigger(ActionManager.OnPointerOutTrigger, actionEvent);
-                }
-            }
-        }
-
-        _notifParents(prim: Prim2DBase, mask: number) {
-            let pii = this._primPointerInfo;
-
-            let curPrim: Prim2DBase = this;
-
-            while (curPrim) {
-                this._updatePrimPointerPos(curPrim);
-
-                // Fire the proper notification
-                if (mask === PrimitivePointerInfo.PointerOver) {
-                    this._debugExecObserver(curPrim, PrimitivePointerInfo.PointerEnter);
-                    curPrim._pointerEventObservable.notifyObservers(pii, PrimitivePointerInfo.PointerEnter);
-                }
-
-                // Trigger a PointerLeave corresponding to the PointerOut
-                else if (mask === PrimitivePointerInfo.PointerOut) {
-                    this._debugExecObserver(curPrim, PrimitivePointerInfo.PointerLeave);
-                    curPrim._pointerEventObservable.notifyObservers(pii, PrimitivePointerInfo.PointerLeave);
-                }
-                curPrim = curPrim.parent;
-            }
-        }
-
-        /**
-         * Don't forget to call the dispose method when you're done with the Canvas instance.
-         * But don't worry, if you dispose its scene, the canvas will be automatically disposed too.
-         */
-        public dispose(): boolean {
-            if (!super.dispose()) {
-                return false;
-            }
-
-            if (this.interactionEnabled) {
-                this._setupInteraction(false);
-            }
-
-            if (this._beforeRenderObserver) {
-                this._scene.onBeforeRenderObservable.remove(this._beforeRenderObserver);
-                this._beforeRenderObserver = null;
-            }
-
-            if (this._afterRenderObserver) {
-                this._scene.onAfterRenderObservable.remove(this._afterRenderObserver);
-                this._afterRenderObserver = null;
-            }
-
-            if (this._groupCacheMaps) {
-                this._groupCacheMaps.forEach((k, m) => m.forEach(e => e.dispose()));
-                this._groupCacheMaps = null;
-            }
-        }
-
-        /**
-         * Accessor to the Scene that owns the Canvas
-         * @returns The instance of the Scene object
-         */
-        public get scene(): Scene {
-            return this._scene;
-        }
-
-        /**
-         * Accessor to the Engine that drives the Scene used by this Canvas
-         * @returns The instance of the Engine object
-         */
-        public get engine(): Engine {
-            return this._engine;
-        }
-
-        /**
-         * Accessor of the Caching Strategy used by this Canvas.
-         * See Canvas2D.CACHESTRATEGY_xxxx static members for more information
-         * @returns the value corresponding to the used strategy.
-         */
-        public get cachingStrategy(): number {
-            return this._cachingStrategy;
-        }
-
-        /**
-         * Return true if the Canvas is a Screen Space one, false if it's a World Space one.
-         * @returns {} 
-         */
-        public get isScreenSpace(): boolean {
-            return this._isScreenSpace;
-        }
-
-        /**
-         * Only valid for World Space Canvas, returns the scene node that displays the canvas
-         */
-        public get worldSpaceCanvasNode(): Node {
-            return this._worldSpaceNode;
-        }
-
-        public set worldSpaceCanvasNode(val: Node) {
-            this._worldSpaceNode = val;
-        }
-
-        /**
-         * Check if the WebGL Instanced Array extension is supported or not
-         */
-        public get supportInstancedArray() {
-            return this._supprtInstancedArray;
-        }
-
-        /**
-         * Property that defines the fill object used to draw the background of the Canvas.
-         * Note that Canvas with a Caching Strategy of
-         * @returns If the background is not set, null will be returned, otherwise a valid fill object is returned.
-         */
-        public get backgroundFill(): IBrush2D {
-            if (!this._background || !this._background.isVisible) {
-                return null;
-            }
-            return this._background.fill;
-        }
-
-        public set backgroundFill(value: IBrush2D) {
-            this.checkBackgroundAvailability();
-
-            if (value === this._background.fill) {
-                return;
-            }
-
-            this._background.fill = value;
-            this._background.levelVisible = true;
-        }
-
-        /**
-         * Property that defines the border object used to draw the background of the Canvas.
-         * @returns If the background is not set, null will be returned, otherwise a valid border object is returned.
-         */
-        public get backgroundBorder(): IBrush2D {
-            if (!this._background || !this._background.isVisible) {
-                return null;
-            }
-            return this._background.border;
-        }
-
-        public set backgroundBorder(value: IBrush2D) {
-            this.checkBackgroundAvailability();
-
-            if (value === this._background.border) {
-                return;
-            }
-
-            this._background.border = value;
-            this._background.levelVisible = true;
-        }
-
-        /**
-         * Property that defines the thickness of the border object used to draw the background of the Canvas.
-         * @returns If the background is not set, null will be returned, otherwise a valid number matching the thickness is returned.
-         */
-        public get backgroundBorderThickness(): number {
-            if (!this._background || !this._background.isVisible) {
-                return null;
-            }
-            return this._background.borderThickness;
-        }
-
-        public set backgroundBorderThickness(value: number) {
-            this.checkBackgroundAvailability();
-
-            if (value === this._background.borderThickness) {
-                return;
-            }
-
-            this._background.borderThickness = value;
-        }
-
-        /**
-         * You can set the roundRadius of the background
-         * @returns The current roundRadius
-         */
-        public get backgroundRoundRadius(): number {
-            if (!this._background || !this._background.isVisible) {
-                return null;
-            }
-            return this._background.roundRadius;
-        }
-
-        public set backgroundRoundRadius(value: number) {
-            this.checkBackgroundAvailability();
-
-            if (value === this._background.roundRadius) {
-                return;
-            }
-
-            this._background.roundRadius = value;
-            this._background.levelVisible = true;
-        }
-
-        /**
-         * Enable/Disable interaction for this Canvas
-         * When enabled the Prim2DBase.pointerEventObservable property will notified when appropriate events occur
-         */
-        public get interactionEnabled(): boolean {
-            return this._interactionEnabled;
-        }
-
-        public set interactionEnabled(enable: boolean) {
-            this._setupInteraction(enable);
-        }
-
-        /**
-         * Access the babylon.js' engine bound data, do not invoke this method, it's for internal purpose only
-         * @returns {} 
-         */
-        public get _engineData(): Canvas2DEngineBoundData {
-            return this.__engineData;
-        }
-
-        private checkBackgroundAvailability() {
-            if (this._cachingStrategy === Canvas2D.CACHESTRATEGY_TOPLEVELGROUPS) {
-                throw Error("Can't use Canvas Background with the caching strategy TOPLEVELGROUPS");
-            }
-        }
-
-        private __engineData: Canvas2DEngineBoundData;
-        private _interactionEnabled: boolean;
-        private _primPointerInfo: PrimitivePointerInfo;
-        private _updateRenderId: number;
-        private _intersectionRenderId: number;
-        private _hoverStatusRenderId: number;
-        private _pickStartingPosition: Vector2;
-        private _pickedDownPrim: Prim2DBase;
-        private _pickStartingTime: number;
-        private _previousIntersectionList: Array<PrimitiveIntersectedInfo>;
-        private _actualIntersectionList: Array<PrimitiveIntersectedInfo>;
-        private _previousOverPrimitive: PrimitiveIntersectedInfo;
-        private _actualOverPrimitive: PrimitiveIntersectedInfo;
-        private _capturedPointers: StringDictionary<Prim2DBase>;
-        private _scenePrePointerObserver: Observer<PointerInfoPre>;
-        private _scenePointerObserver: Observer<PointerInfo>;
-        protected _worldSpaceNode: Node;
-        private _mapCounter = 0;
-        private _background: Rectangle2D;
-        private _scene: Scene;
-        private _engine: Engine;
-        private _fitRenderingDevice: boolean;
-        private _isScreenSpace: boolean;
-        private _cachedCanvasGroup: Group2D;
-        private _cachingStrategy: number;
-        private _hierarchyLevelMaxSiblingCount: number;
-        private _groupCacheMaps: StringDictionary<MapTexture[]>;
-        private _beforeRenderObserver: Observer<Scene>;
-        private _afterRenderObserver: Observer<Scene>;
-        private _supprtInstancedArray: boolean;
-        private _trackedGroups: Array<Group2D>;
-        protected _maxAdaptiveWorldSpaceCanvasSize: number;
-
-        public _renderingSize: Size;
-
-        protected onPrimBecomesDirty() {
-            this._addPrimToDirtyList(this);
-        }
-
-        private static _v = Vector3.Zero(); // Must stay zero
-        private static _m = Matrix.Identity();
-        private static _mI = Matrix.Identity(); // Must stay identity
-
-        private _updateTrackedNodes() {
-            let cam = this.scene.cameraToUseForPointers || this.scene.activeCamera;
-
-            cam.getViewMatrix().multiplyToRef(cam.getProjectionMatrix(), Canvas2D._m);
-            let rh = this.engine.getRenderHeight();
-            let v = cam.viewport.toGlobal(this.engine.getRenderWidth(), rh);
-
-            for (let group of this._trackedGroups) {
-                if (group.isDisposed || !group.isVisible) {
-                    continue;
-                }
-
-                let node = group.trackedNode;
-                let worldMtx = node.getWorldMatrix();
-
-                let proj = Vector3.Project(Canvas2D._v, worldMtx, Canvas2D._m, v);
-                group.x = Math.round(proj.x);
-                group.y = Math.round(rh - proj.y);
-            }
-        }
-
-        /**
-         * Call this method change you want to have layout related data computed and up to date (layout area, primitive area, local/global transformation matrices)
-         */
-        public updateCanvasLayout(forceRecompute: boolean) {
-            this._updateCanvasState(forceRecompute);
-        }
-
-        private _updateAdaptiveSizeWorldCanvas() {
-            if (this._globalTransformStep < 2) {
-                return;
-            }
-            let n: AbstractMesh = <AbstractMesh>this.worldSpaceCanvasNode;
-            let bi = n.getBoundingInfo().boundingBox;
-            let v = bi.vectorsWorld;
-
-            let cam = this.scene.cameraToUseForPointers || this.scene.activeCamera;
-
-            cam.getViewMatrix().multiplyToRef(cam.getProjectionMatrix(), Canvas2D._m);
-            let vp = cam.viewport.toGlobal(this.engine.getRenderWidth(), this.engine.getRenderHeight());
-
-
-            let projPoints = new Array<Vector3>(4);
-            for (let i = 0; i < 4; i++) {
-                projPoints[i] = Vector3.Project(v[i], Canvas2D._mI, Canvas2D._m, vp);
-            }
-
-            let left   = projPoints[3].subtract(projPoints[0]).length();
-            let top    = projPoints[3].subtract(projPoints[1]).length();
-            let right  = projPoints[1].subtract(projPoints[2]).length();
-            let bottom = projPoints[2].subtract(projPoints[0]).length();
-
-            let w = Math.round(Math.max(top, bottom));
-            let h = Math.round(Math.max(right, left));
-
-            let isW = w > h;
-
-            // Basically if it's under 256 we use 256, otherwise we take the biggest power of 2
-            let edge = Math.max(w, h);
-            if (edge < 256) {
-                edge = 256;
-            } else {
-                edge = Math.pow(2, Math.ceil(Math.log(edge) / Math.log(2)));
-            }
-
-            // Clip values if needed
-            edge = Math.min(edge, this._maxAdaptiveWorldSpaceCanvasSize);
-
-            let newScale = edge / ((isW) ? this.size.width : this.size.height);
-            if (newScale !== this.scale) {
-                let scale = newScale;
-//                console.log(`New adaptive scale for Canvas ${this.id}, w: ${w}, h: ${h}, scale: ${scale}, edge: ${edge}, isW: ${isW}`);
-                this._setRenderingScale(scale);
-            }
-        }
-
-        private _updateCanvasState(forceRecompute: boolean) {
-            // Check if the update has already been made for this render Frame
-            if (!forceRecompute && this.scene.getRenderId() === this._updateRenderId) {
-                return;
-            }
-
-            // Detect a change of rendering size
-            let renderingSizeChanged = false;
-            let newWidth = this.engine.getRenderWidth();
-            if (newWidth !== this._renderingSize.width) {
-                renderingSizeChanged = true;
-            }
-            this._renderingSize.width = newWidth;
-
-            let newHeight = this.engine.getRenderHeight();
-            if (newHeight !== this._renderingSize.height) {
-                renderingSizeChanged = true;
-            }
-            this._renderingSize.height = newHeight;
-
-
-            // If the canvas fit the rendering size and it changed, update
-            if (renderingSizeChanged && this._fitRenderingDevice) {
-                this.size = this._renderingSize;
-                if (this._background) {
-                    this._background.size = this.size;
-                }
-
-                // Dirty the Layout at the Canvas level to recompute as the size changed
-                this._setLayoutDirty();
-            }
-
-            var context = new PrepareRender2DContext();
-
-            ++this._globalTransformProcessStep;
-            this.updateCachedStates(false);
-
-            this._prepareGroupRender(context);
-
-            this._updateRenderId = this.scene.getRenderId();
-        }
-
-        /**
-         * Method that renders the Canvas, you should not invoke
-         */
-        private _render() {
-
-            this._updateTrackedNodes();
-
-            this._updateCanvasState(false);
-            if (!this._isScreenSpace) {
-                this._updateAdaptiveSizeWorldCanvas();
-            }
-
-            this._updateCanvasState(false);
-
-            if (this._primPointerInfo.canvasPointerPos) {
-                this._updateIntersectionList(this._primPointerInfo.canvasPointerPos, false);
-                this._updateOverStatus();   // TODO this._primPointerInfo may not be up to date!
-            }
-
-            this.engine.setState(false);
-            this._groupRender();
-
-            if (!this._isScreenSpace) {
-                if (this._isFlagSet(SmartPropertyPrim.flagWorldCacheChanged)) {
-                    this.worldSpaceCacheChanged();
-                    this._clearFlags(SmartPropertyPrim.flagWorldCacheChanged);
-                }
-            }
-
-            // If the canvas is cached at canvas level, we must manually render the sprite that will display its content
-            if (this._cachingStrategy === Canvas2D.CACHESTRATEGY_CANVAS && this._cachedCanvasGroup) {
-                this._cachedCanvasGroup._renderCachedCanvas();
-            }
-        }
-
-        /**
-         * Internal method that allocate a cache for the given group.
-         * Caching is made using a collection of MapTexture where many groups have their bitmap cache stored inside.
-         * @param group The group to allocate the cache of.
-         * @return custom type with the PackedRect instance giving information about the cache location into the texture and also the MapTexture instance that stores the cache.
-         */
-        public _allocateGroupCache(group: Group2D, parent: Group2D, minSize?: Size, useMipMap: boolean = false, anisotropicLevel: number = 1): { node: PackedRect, texture: MapTexture, sprite: Sprite2D } {
-
-            let key = `${useMipMap?"MipMap":"NoMipMap"}_${anisotropicLevel}`;
-
-            // Determine size
-            let size = group.actualSize;
-            size = new Size(Math.ceil(size.width), Math.ceil(size.height));
-            if (minSize) {
-                size.width = Math.max(minSize.width, size.width);
-                size.height = Math.max(minSize.height, size.height);
-            }
-
-            let mapArray = this._groupCacheMaps.getOrAddWithFactory(key, () => new Array<MapTexture>());
-
-            // Try to find a spot in one of the cached texture
-            let res = null;
-            var map: MapTexture;
-            for (var _map of mapArray) {
-                map = _map;
-                let node = map.allocateRect(size);
-                if (node) {
-                    res = { node: node, texture: map }
-                    break;
-                }
-            }
-
-            // Couldn't find a map that could fit the rect, create a new map for it
-            if (!res) {
-                let mapSize = new Size(Canvas2D._groupTextureCacheSize, Canvas2D._groupTextureCacheSize);
-
-                // Check if the predefined size would fit, other create a custom size using the nearest bigger power of 2
-                if (size.width > mapSize.width || size.height > mapSize.height) {
-                    mapSize.width = Math.pow(2, Math.ceil(Math.log(size.width) / Math.log(2)));
-                    mapSize.height = Math.pow(2, Math.ceil(Math.log(size.height) / Math.log(2)));
-                }
-
-                let id = `groupsMapChache${this._mapCounter}forCanvas${this.id}`;
-                map = new MapTexture(id, this._scene, mapSize, useMipMap ? Texture.TRILINEAR_SAMPLINGMODE:Texture.BILINEAR_SAMPLINGMODE, useMipMap);
-                map.anisotropicFilteringLevel = 4;
-                mapArray.splice(0, 0, map);
-
-                let node = map.allocateRect(size);
-                res = { node: node, texture: map }
-            }
-
-            // Check if we have to create a Sprite that will display the content of the Canvas which is cached.
-            // Don't do it in case of the group being a worldspace canvas (because its texture is bound to a WorldSpaceCanvas node)
-            if (group !== <any>this || this._isScreenSpace) {
-                let node: PackedRect = res.node;
-
-                // Special case if the canvas is entirely cached: create a group that will have a single sprite it will be rendered specifically at the very end of the rendering process
-                if (this._cachingStrategy === Canvas2D.CACHESTRATEGY_CANVAS) {
-                    this._cachedCanvasGroup = Group2D._createCachedCanvasGroup(this);
-                    let sprite = new Sprite2D(map, { parent: this._cachedCanvasGroup, id: "__cachedCanvasSprite__", spriteSize: node.contentSize, spriteLocation: node.pos });
-                    sprite.zOrder = 1;
-                    sprite.origin = Vector2.Zero();
-                }
-
-                // Create a Sprite that will be used to render this cache, the "__cachedSpriteOfGroup__" starting id is a hack to bypass exception throwing in case of the Canvas doesn't normally allows direct primitives
-                else {
-                    let sprite = new Sprite2D(map, { parent: parent, id: `__cachedSpriteOfGroup__${group.id}`, x: group.actualPosition.x, y: group.actualPosition.y, spriteSize: node.contentSize, spriteLocation: node.pos });
-                    sprite.origin = group.origin.clone();
-                    res.sprite = sprite;
-                }
-            }
-            return res;
-        }
-
-        /**
-         * Define the default size used for both the width and height of a MapTexture to allocate.
-         * Note that some MapTexture might be bigger than this size if the first node to allocate is bigger in width or height
-         */
-        private static _groupTextureCacheSize = 1024;
-
-        /**
-         * Internal method used to register a Scene Node to track position for the given group
-         * Do not invoke this method, for internal purpose only.
-         * @param group the group to track its associated Scene Node
-         */
-        public _registerTrackedNode(group: Group2D) {
-            if (group._isFlagSet(SmartPropertyPrim.flagTrackedGroup)) {
-                return;
-            }
-            this._trackedGroups.push(group);
-
-            group._setFlags(SmartPropertyPrim.flagTrackedGroup);
-        }
-
-        /**
-         * Internal method used to unregister a tracked Scene Node
-         * Do not invoke this method, it's for internal purpose only.
-         * @param group the group to unregister its tracked Scene Node from.
-         */
-        public _unregisterTrackedNode(group: Group2D) {
-            if (!group._isFlagSet(SmartPropertyPrim.flagTrackedGroup)) {
-                return;
-            }
-
-            let i = this._trackedGroups.indexOf(group);
-            if (i !== -1) {
-                this._trackedGroups.splice(i, 1);
-            }
-
-            group._clearFlags(SmartPropertyPrim.flagTrackedGroup);
-        }
-
-        /**
-         * Get a Solid Color Brush instance matching the given color.
-         * @param color The color to retrieve
-         * @return A shared instance of the SolidColorBrush2D class that use the given color
-         */
-        public static GetSolidColorBrush(color: Color4): IBrush2D {
-            return Canvas2D._solidColorBrushes.getOrAddWithFactory(color.toHexString(), () => new SolidColorBrush2D(color.clone(), true));
-        }
-
-        /**
-         * Get a Solid Color Brush instance matching the given color expressed as a CSS formatted hexadecimal value.
-         * @param color The color to retrieve
-         * @return A shared instance of the SolidColorBrush2D class that uses the given color
-         */
-        public static GetSolidColorBrushFromHex(hexValue: string): IBrush2D {
-            return Canvas2D._solidColorBrushes.getOrAddWithFactory(hexValue, () => new SolidColorBrush2D(Color4.FromHexString(hexValue), true));
-        }
-
-        /**
-         * Get a Gradient Color Brush
-         * @param color1 starting color
-         * @param color2 engine color
-         * @param translation translation vector to apply. default is [0;0]
-         * @param rotation rotation in radian to apply to the brush, initial direction is top to bottom. rotation is counter clockwise. default is 0.
-         * @param scale scaling factor to apply. default is 1.
-         */
-        public static GetGradientColorBrush(color1: Color4, color2: Color4, translation: Vector2 = Vector2.Zero(), rotation: number = 0, scale: number = 1): IBrush2D {
-            return Canvas2D._gradientColorBrushes.getOrAddWithFactory(GradientColorBrush2D.BuildKey(color1, color2, translation, rotation, scale), () => new GradientColorBrush2D(color1, color2, translation, rotation, scale, true));
-        }
-
-        /**
-         * Create a solid or gradient brush from a string value.
-         * @param brushString should be either
-         *  - "solid: #RRGGBBAA" or "#RRGGBBAA"
-         *  - "gradient: #FF808080, #FFFFFFF[, [10:20], 180, 1]" for color1, color2, translation, rotation (degree), scale. The last three are optionals, but if specified must be is this order. "gradient:" can be omitted.
-         */
-        public static GetBrushFromString(brushString: string): IBrush2D {
-            // Note: yes, I hate/don't know RegEx.. Feel free to add your contribution to the cause!
-
-            brushString = brushString.trim();
-            let split = brushString.split(",");
-
-            // Solid, formatted as: "[solid:]#FF808080"
-            if (split.length === 1) {
-                let value: string = null;
-                if (brushString.indexOf("solid:") === 0) {
-                    value = brushString.substr(6).trim();
-                } else if (brushString.indexOf("#") === 0) {
-                    value = brushString;
-                } else {
-                    return null;
-                }
-                return Canvas2D.GetSolidColorBrushFromHex(value);
-            }
-
-            // Gradient, formatted as: "[gradient:]#FF808080, #FFFFFFF[, [10:20], 180, 1]" [10:20] is a real formatting expected not a EBNF notation
-            // Order is: gradient start, gradient end, translation, rotation (degree), scale
-            else {
-                if (split[0].indexOf("gradient:") === 0) {
-                    split[0] = split[0].substr(9).trim();
-                }
-
-                try {
-                    let start = Color4.FromHexString(split[0].trim());
-                    let end = Color4.FromHexString(split[1].trim());
-
-                    let t: Vector2 = Vector2.Zero();
-                    if (split.length > 2) {
-                        let v = split[2].trim();
-                        if (v.charAt(0) !== "[" || v.charAt(v.length - 1) !== "]") {
-                            return null;
-                        }
-                        let sep = v.indexOf(":");
-                        let x = parseFloat(v.substr(1, sep));
-                        let y = parseFloat(v.substr(sep + 1, v.length - (sep + 1)));
-                        t = new Vector2(x, y);
-                    }
-
-                    let r: number = 0;
-                    if (split.length > 3) {
-                        r = Tools.ToRadians(parseFloat(split[3].trim()));
-                    }
-
-                    let s: number = 1;
-                    if (split.length > 4) {
-                        s = parseFloat(split[4].trim());
-                    }
-
-                    return Canvas2D.GetGradientColorBrush(start, end, t, r, s);
-                } catch (e) {
-                    return null;
-                }
-            }
-        }
-
-        private static _solidColorBrushes: StringDictionary<IBrush2D> = new StringDictionary<IBrush2D>();
-        private static _gradientColorBrushes: StringDictionary<IBrush2D> = new StringDictionary<IBrush2D>();
-    }
-
-    @className("WorldSpaceCanvas2D")
-    /**
-     * Class to create a WorldSpace Canvas2D.
-     */
-    export class WorldSpaceCanvas2D extends Canvas2D {
-        /**
-         * Create a new 2D WorldSpace Rendering Canvas, it is a 2D rectangle that has a size (width/height) and a world transformation information to place it in the world space.
-         * This kind of canvas can't have its Primitives directly drawn in the Viewport, they need to be cached in a bitmap at some point, as a consequence the DONT_CACHE strategy is unavailable. For now only CACHESTRATEGY_CANVAS is supported, but the remaining strategies will be soon.
-         * @param scene the Scene that owns the Canvas
-         * @param size the dimension of the Canvas in World Space
-         * @param settings a combination of settings, possible ones are
-         *  - children: an array of direct children primitives
-         *  - id: a text identifier, for information purpose only, default is null.
-         *  - worldPosition the position of the Canvas in World Space, default is [0,0,0]
-         *  - worldRotation the rotation of the Canvas in World Space, default is Quaternion.Identity()
-         * - sideOrientation: Unexpected behavior occur if the value is different from Mesh.DEFAULTSIDE right now, so please use this one, which is the default.
-         * - cachingStrategy Must be CACHESTRATEGY_CANVAS for now, which is the default.
-         * - enableInteraction: if true the pointer events will be listened and rerouted to the appropriate primitives of the Canvas2D through the Prim2DBase.onPointerEventObservable observable property. Default is false (the opposite of ScreenSpace).
-         * - isVisible: true if the canvas must be visible, false for hidden. Default is true.
-         * - backgroundRoundRadius: the round radius of the background, either backgroundFill or backgroundBorder must be specified.
-         * - backgroundFill: the brush to use to create a background fill for the canvas. can be a string value (see Canvas2D.GetBrushFromString) or a IBrush2D instance.
-         * - backgroundBorder: the brush to use to create a background border for the canvas. can be a string value (see Canvas2D.GetBrushFromString) or a IBrush2D instance.
-         * - backgroundBorderThickness: if a backgroundBorder is specified, its thickness can be set using this property
-         * - customWorldSpaceNode: if specified the Canvas will be rendered in this given Node. But it's the responsibility of the caller to set the "worldSpaceToNodeLocal" property to compute the hit of the mouse ray into the node (in world coordinate system) as well as rendering the cached bitmap in the node itself. The properties cachedRect and cachedTexture of Group2D will give you what you need to do that.
-         * - maxAdaptiveCanvasSize: set the max size (width and height) of the bitmap that will contain the cached version of the WorldSpace Canvas. Default is 1024 or less if it's not supported. In any case the value you give will be clipped by the maximum that WebGL supports on the running device. You can set any size, more than 1024 if you want, but testing proved it's a good max value for non "retina" like screens.
-         * - paddingTop: top padding, can be a number (will be pixels) or a string (see PrimitiveThickness.fromString)
-         * - paddingLeft: left padding, can be a number (will be pixels) or a string (see PrimitiveThickness.fromString)
-         * - paddingRight: right padding, can be a number (will be pixels) or a string (see PrimitiveThickness.fromString)
-         * - paddingBottom: bottom padding, can be a number (will be pixels) or a string (see PrimitiveThickness.fromString)
-         * - padding: top, left, right and bottom padding formatted as a single string (see PrimitiveThickness.fromString)
-         */
-        constructor(scene: Scene, size: Size, settings?: {
-
-<<<<<<< HEAD
-            children                 ?: Array<Prim2DBase>,
-            id                       ?: string,
-            worldPosition            ?: Vector3,
-            worldRotation            ?: Quaternion,
-            sideOrientation          ?: number,
-            cachingStrategy          ?: number,
-            enableInteraction        ?: boolean,
-            isVisible                ?: boolean,
-            backgroundRoundRadius    ?: number,
-            backgroundFill           ?: IBrush2D | string,
-            backgroundBorder         ?: IBrush2D | string,
-            backgroundBorderThickNess?: number,
-            customWorldSpaceNode     ?: Node,
-            maxAdaptiveCanvasSize    ?: number,
-            paddingTop               ?: number | string,
-            paddingLeft              ?: number | string,
-            paddingRight             ?: number | string,
-            paddingBottom            ?: number | string,
-            padding                  ?: string,
-=======
-            children?: Array<Prim2DBase>,
-            id?: string,
-            worldPosition?: Vector3,
-            worldRotation?: Quaternion,
-            renderScaleFactor?: number,
-            sideOrientation?: number,
-            cachingStrategy?: number,
-            enableInteraction?: boolean,
-            isVisible?: boolean,
-            backgroundRoundRadius?: number,
-            backgroundFill?: IBrush2D | string,
-            backgroundBorder?: IBrush2D | string,
-            backgroundBorderThickNess?: number,
-            customWorldSpaceNode?: Node,
-            paddingTop?: number | string,
-            paddingLeft?: number | string,
-            paddingRight?: number | string,
-            paddingBottom?: number | string,
-            padding?: string,
->>>>>>> 08b5f2bb
-
-        }) {
-            Prim2DBase._isCanvasInit = true;
-            let s = <any>settings;
-            s.isScreenSpace = false;
-            s.size = size.clone();
-            settings.cachingStrategy = (settings.cachingStrategy == null) ? Canvas2D.CACHESTRATEGY_CANVAS : settings.cachingStrategy;
-
-            if (settings.cachingStrategy !== Canvas2D.CACHESTRATEGY_CANVAS) {
-                throw new Error("Right now only the CACHESTRATEGY_CANVAS cache Strategy is supported for WorldSpace Canvas. More will come soon!");
-            }
-
-            super(scene, settings);
-            Prim2DBase._isCanvasInit = false;
-
-            this._renderableData._useMipMap = true;
-            this._renderableData._anisotropicLevel = 8;
-
-            //if (cachingStrategy === Canvas2D.CACHESTRATEGY_DONTCACHE) {
-            //    throw new Error("CACHESTRATEGY_DONTCACHE cache Strategy can't be used for WorldSpace Canvas");
-            //}
-
-            let createWorldSpaceNode = !settings || (settings.customWorldSpaceNode == null);
-            let id = settings ? settings.id || null : null;
-
-            // Set the max size of texture allowed for the adaptive render of the world space canvas cached bitmap
-            let capMaxTextSize = this.engine.getCaps().maxRenderTextureSize;
-            let defaultTextSize = (Math.min(capMaxTextSize, 1024));     // Default is 4K if allowed otherwise the max allowed
-            if (settings.maxAdaptiveCanvasSize == null) {
-                this._maxAdaptiveWorldSpaceCanvasSize = defaultTextSize;
-            } else {
-                // We still clip the given value with the max allowed, the user may not be aware of these limitations
-                this._maxAdaptiveWorldSpaceCanvasSize = Math.min(settings.maxAdaptiveCanvasSize, capMaxTextSize);
-            }
-
-            if (createWorldSpaceNode) {
-                let plane = new WorldSpaceCanvas2DNode(id, scene, this);
-                let vertexData = VertexData.CreatePlane({
-                    width: size.width,
-                    height: size.height,
-                    sideOrientation: settings && settings.sideOrientation || Mesh.DEFAULTSIDE
-                });
-                let mtl = new StandardMaterial(id + "_Material", scene);
-
-                this.applyCachedTexture(vertexData, mtl);
-                vertexData.applyToMesh(plane, true);
-
-                mtl.specularColor = new Color3(0, 0, 0);
-                mtl.disableLighting = true;
-                mtl.useAlphaFromDiffuseTexture = true;
-                plane.position = settings && settings.worldPosition || Vector3.Zero();
-                plane.rotationQuaternion = settings && settings.worldRotation || Quaternion.Identity();
-                plane.material = mtl;
-                this._worldSpaceNode = plane;
-            } else {
-                this._worldSpaceNode = settings.customWorldSpaceNode;
-                this.applyCachedTexture(null, null);
-            }
-        }
-    }
-
-    @className("ScreenSpaceCanvas2D")
-    /**
-     * Class to create a ScreenSpace Canvas2D
-     */
-    export class ScreenSpaceCanvas2D extends Canvas2D {
-        /**
-         * Create a new 2D ScreenSpace Rendering Canvas, it is a 2D rectangle that has a size (width/height) and a position relative to the bottom/left corner of the screen.
-         * ScreenSpace Canvas will be drawn in the Viewport as a 2D Layer lying to the top of the 3D Scene. Typically used for traditional UI.
-         * All caching strategies will be available.
-         * PLEASE NOTE: the origin of a Screen Space Canvas is set to [0;0] (bottom/left) which is different than the default origin of a Primitive which is centered [0.5;0.5]
-         * @param scene the Scene that owns the Canvas
-         * @param settings a combination of settings, possible ones are
-         *  - children: an array of direct children primitives
-         *  - id: a text identifier, for information purpose only
-         *  - x: the position along the x axis (horizontal), relative to the left edge of the viewport. you can alternatively use the position setting.
-         *  - y: the position along the y axis (vertically), relative to the bottom edge of the viewport. you can alternatively use the position setting.
-         *  - position: the position of the canvas, relative from the bottom/left of the scene's viewport. Alternatively you can set the x and y properties directly. Default value is [0, 0]
-         *  - width: the width of the Canvas. you can alternatively use the size setting.
-         *  - height: the height of the Canvas. you can alternatively use the size setting.
-         *  - size: the Size of the canvas. Alternatively the width and height properties can be set. If null two behaviors depend on the cachingStrategy: if it's CACHESTRATEGY_CACHECANVAS then it will always auto-fit the rendering device, in all the other modes it will fit the content of the Canvas
-         *  - cachingStrategy: either CACHESTRATEGY_TOPLEVELGROUPS, CACHESTRATEGY_ALLGROUPS, CACHESTRATEGY_CANVAS, CACHESTRATEGY_DONTCACHE. Please refer to their respective documentation for more information. Default is Canvas2D.CACHESTRATEGY_DONTCACHE
-         *  - enableInteraction: if true the pointer events will be listened and rerouted to the appropriate primitives of the Canvas2D through the Prim2DBase.onPointerEventObservable observable property. Default is true.
-         *  - isVisible: true if the canvas must be visible, false for hidden. Default is true.
-         * - backgroundRoundRadius: the round radius of the background, either backgroundFill or backgroundBorder must be specified.
-         * - backgroundFill: the brush to use to create a background fill for the canvas. can be a string value (see BABYLON.Canvas2D.GetBrushFromString) or a IBrush2D instance.
-         * - backgroundBorder: the brush to use to create a background border for the canvas. can be a string value (see BABYLON.Canvas2D.GetBrushFromString) or a IBrush2D instance.
-         * - backgroundBorderThickness: if a backgroundBorder is specified, its thickness can be set using this property
-         * - customWorldSpaceNode: if specified the Canvas will be rendered in this given Node. But it's the responsibility of the caller to set the "worldSpaceToNodeLocal" property to compute the hit of the mouse ray into the node (in world coordinate system) as well as rendering the cached bitmap in the node itself. The properties cachedRect and cachedTexture of Group2D will give you what you need to do that.
-         * - paddingTop: top padding, can be a number (will be pixels) or a string (see BABYLON.PrimitiveThickness.fromString)
-         * - paddingLeft: left padding, can be a number (will be pixels) or a string (see BABYLON.PrimitiveThickness.fromString)
-         * - paddingRight: right padding, can be a number (will be pixels) or a string (see BABYLON.PrimitiveThickness.fromString)
-         * - paddingBottom: bottom padding, can be a number (will be pixels) or a string (see BABYLON.PrimitiveThickness.fromString)
-         * - padding: top, left, right and bottom padding formatted as a single string (see BABYLON.PrimitiveThickness.fromString)
-         */
-        constructor(scene: Scene, settings?: {
-
-            children?: Array<Prim2DBase>,
-            id?: string,
-            x?: number,
-            y?: number,
-            position?: Vector2,
-            origin?: Vector2,
-            width?: number,
-            height?: number,
-            size?: Size,
-            cachingStrategy?: number,
-            enableInteraction?: boolean,
-            isVisible?: boolean,
-            backgroundRoundRadius?: number,
-            backgroundFill?: IBrush2D | string,
-            backgroundBorder?: IBrush2D | string,
-            backgroundBorderThickNess?: number,
-            paddingTop?: number | string,
-            paddingLeft?: number | string,
-            paddingRight?: number | string,
-            paddingBottom?: number | string,
-            padding?: string,
-
-        }) {
-            Prim2DBase._isCanvasInit = true;
-            super(scene, settings);
-        }
-    }
-
+﻿module BABYLON {
+
+    // This class contains data that lifetime is bounding to the Babylon Engine object
+    export class Canvas2DEngineBoundData {
+        public GetOrAddModelCache<TInstData>(key: string, factory: (key: string) => ModelRenderCache): ModelRenderCache {
+            return this._modelCache.getOrAddWithFactory(key, factory);
+        }
+
+        private _modelCache: StringDictionary<ModelRenderCache> = new StringDictionary<ModelRenderCache>();
+
+        public DisposeModelRenderCache(modelRenderCache: ModelRenderCache): boolean {
+            if (!modelRenderCache.isDisposed) {
+                return false;
+            }
+
+            this._modelCache.remove(modelRenderCache.modelKey);
+
+            return true;
+        }
+    }
+
+    @className("Canvas2D")
+    /**
+     * The Canvas2D main class.
+     * This class is extended in both ScreenSpaceCanvas2D and WorldSpaceCanvas2D which are designed only for semantic use.
+     * User creates a Screen or WorldSpace canvas which is a 2D surface area that will draw the primitives that were added as children.
+     */
+    export abstract class Canvas2D extends Group2D {
+        /**
+         * In this strategy only the direct children groups of the Canvas will be cached, their whole content (whatever the sub groups they have) into a single bitmap.
+         * This strategy doesn't allow primitives added directly as children of the Canvas.
+         * You typically want to use this strategy of a screenSpace fullscreen canvas: you don't want a bitmap cache taking the whole screen resolution but still want the main contents (say UI in the topLeft and rightBottom for instance) to be efficiently cached.
+         */
+        public static CACHESTRATEGY_TOPLEVELGROUPS = 1;
+
+        /**
+         * In this strategy each group will have its own cache bitmap (except if a given group explicitly defines the DONTCACHEOVERRIDE or CACHEINPARENTGROUP behaviors).
+         * This strategy is typically used if the canvas has some groups that are frequently animated. Unchanged ones will have a steady cache and the others will be refreshed when they change, reducing the redraw operation count to their content only.
+         * When using this strategy, group instances can rely on the DONTCACHEOVERRIDE or CACHEINPARENTGROUP behaviors to minimize the amount of cached bitmaps.
+         * Note that in this mode the Canvas itself is not cached, it only contains the sprites of its direct children group to render, there's no point to cache the whole canvas, sprites will be rendered pretty efficiently, the memory cost would be too great for the value of it.
+         */
+        public static CACHESTRATEGY_ALLGROUPS = 2;
+
+        /**
+         * In this strategy the whole canvas is cached into a single bitmap containing every primitives it owns, at the exception of the ones that are owned by a group having the DONTCACHEOVERRIDE behavior (these primitives will be directly drawn to the viewport at each render for screenSpace Canvas or be part of the Canvas cache bitmap for worldSpace Canvas).
+         */
+        public static CACHESTRATEGY_CANVAS = 3;
+
+        /**
+         * This strategy is used to recompose/redraw the canvas entirely at each viewport render.
+         * Use this strategy if memory is a concern above rendering performances and/or if the canvas is frequently animated (hence reducing the benefits of caching).
+         * Note that you can't use this strategy for WorldSpace Canvas, they need at least a top level group caching.
+         */
+        public static CACHESTRATEGY_DONTCACHE = 4;
+
+        constructor(scene: Scene, settings?: {
+            id?: string,
+            children?: Array<Prim2DBase>,
+            size?: Size,
+            isScreenSpace?: boolean,
+            cachingStrategy?: number,
+            enableInteraction?: boolean,
+            origin?: Vector2,
+            isVisible?: boolean,
+            backgroundRoundRadius?: number,
+            backgroundFill?: IBrush2D | string,
+            backgroundBorder?: IBrush2D | string,
+            backgroundBorderThickNess?: number,
+        }) {
+            super(settings);
+
+            Prim2DBase._isCanvasInit = false;
+
+            if (!settings) {
+                settings = {};
+            }
+
+            if (this._cachingStrategy !== Canvas2D.CACHESTRATEGY_TOPLEVELGROUPS) {
+                this._background = new Rectangle2D({ parent: this, id: "###CANVAS BACKGROUND###", size: settings.size }); //TODO CHECK when size is null
+                this._background.zOrder = 1.0;
+                this._background.isPickable = false;
+                this._background.origin = Vector2.Zero();
+                this._background.levelVisible = false;
+
+                if (settings.backgroundRoundRadius != null) {
+                    this.backgroundRoundRadius = settings.backgroundRoundRadius;
+                }
+
+                if (settings.backgroundBorder != null) {
+                    if (typeof (settings.backgroundBorder) === "string") {
+                        this.backgroundBorder = Canvas2D.GetBrushFromString(<string>settings.backgroundBorder);
+                    } else {
+                        this.backgroundBorder = <IBrush2D>settings.backgroundBorder;
+                    }
+                }
+
+                if (settings.backgroundBorderThickNess != null) {
+                    this.backgroundBorderThickness = settings.backgroundBorderThickNess;
+                }
+
+                if (settings.backgroundFill != null) {
+                    if (typeof (settings.backgroundFill) === "string") {
+                        this.backgroundFill = Canvas2D.GetBrushFromString(<string>settings.backgroundFill);
+                    } else {
+                        this.backgroundFill = <IBrush2D>settings.backgroundFill;
+                    }
+                }
+
+                this._background._patchHierarchy(this);
+            }
+
+            let engine = scene.getEngine();
+
+            this.__engineData = engine.getOrAddExternalDataWithFactory("__BJSCANVAS2D__", k => new Canvas2DEngineBoundData());
+            this._primPointerInfo = new PrimitivePointerInfo();
+            this._capturedPointers = new StringDictionary<Prim2DBase>();
+            this._pickStartingPosition = Vector2.Zero();
+            this._hierarchyLevelMaxSiblingCount = 50;
+            this._hierarchyDepthOffset = 0;
+            this._siblingDepthOffset = 1 / this._hierarchyLevelMaxSiblingCount;
+            this._scene = scene;
+            this._engine = engine;
+            this._renderingSize = new Size(0, 0);
+            this._trackedGroups = new Array<Group2D>();
+            this._maxAdaptiveWorldSpaceCanvasSize = null;
+            this._groupCacheMaps = new StringDictionary<MapTexture[]>();
+
+            this._patchHierarchy(this);
+
+            let enableInteraction = (settings.enableInteraction == null) ? true : settings.enableInteraction;
+
+            this._fitRenderingDevice = !settings.size;
+            if (!settings.size) {
+                settings.size = new Size(engine.getRenderWidth(), engine.getRenderHeight());
+            }
+
+            // Register scene dispose to also dispose the canvas when it'll happens
+            scene.onDisposeObservable.add((d, s) => {
+                this.dispose();
+            });
+
+            if (this._isScreenSpace) {
+                this._afterRenderObserver = this._scene.onAfterRenderObservable.add((d, s) => {
+                    this._engine.clear(null, false, true);
+                    this._render();
+                });
+            } else {
+                this._beforeRenderObserver = this._scene.onBeforeRenderObservable.add((d, s) => {
+                    this._render();
+                });
+            }
+
+            this._supprtInstancedArray = this._engine.getCaps().instancedArrays !== null;
+                        //this._supprtInstancedArray = false; // TODO REMOVE!!!
+
+            this._setupInteraction(enableInteraction);
+        }
+
+        protected _canvasPreInit(settings: any) {
+            let cachingStrategy = (settings.cachingStrategy == null) ? Canvas2D.CACHESTRATEGY_DONTCACHE : settings.cachingStrategy;
+            this._cachingStrategy = cachingStrategy;
+            this._isScreenSpace = (settings.isScreenSpace == null) ? true : settings.isScreenSpace;
+        }
+
+        public static hierarchyLevelMaxSiblingCount: number = 50;
+
+        private _setupInteraction(enable: boolean) {
+            // No change detection
+            if (enable === this._interactionEnabled) {
+                return;
+            }
+
+            // Set the new state
+            this._interactionEnabled = enable;
+
+            // ScreenSpace mode
+            if (this._isScreenSpace) {
+                // Disable interaction
+                if (!enable) {
+                    if (this._scenePrePointerObserver) {
+                        this.scene.onPrePointerObservable.remove(this._scenePrePointerObserver);
+                        this._scenePrePointerObserver = null;
+                    }
+
+                    return;
+                }
+
+                // Enable Interaction
+
+                // Register the observable
+                this._scenePrePointerObserver = this.scene.onPrePointerObservable.add((e, s) => {
+                    let hs = 1 / this.engine.getHardwareScalingLevel();
+                    let localPos = e.localPosition.multiplyByFloats(hs, hs);
+                    this._handlePointerEventForInteraction(e, localPos, s);
+                });
+            }
+
+            // World Space Mode
+            else {
+                let scene = this.scene;
+                if (enable) {
+                    scene.constantlyUpdateMeshUnderPointer = true;
+                    this._scenePointerObserver = scene.onPointerObservable.add((e, s) => {
+
+                        if (e.pickInfo.hit && e.pickInfo.pickedMesh === this._worldSpaceNode && this.worldSpaceToNodeLocal) {
+                            let localPos = this.worldSpaceToNodeLocal(e.pickInfo.pickedPoint);
+                            this._handlePointerEventForInteraction(e, localPos, s);
+                        }
+                    });
+                }
+
+                // Disable
+                else {
+                    if (this._scenePointerObserver) {
+                        this.scene.onPointerObservable.remove(this._scenePointerObserver);
+                        this._scenePointerObserver = null;
+                    }
+                }
+            }
+        }
+
+        /**
+         * If you set your own WorldSpaceNode to display the Canvas2D you have to provide your own implementation of this method which computes the local position in the Canvas based on the given 3D World one.
+         * Beware that you have to take under consideration the origin in your calculations! Good luck!
+         */
+        public worldSpaceToNodeLocal = (worldPos: Vector3): Vector2 => {
+            let node = this._worldSpaceNode;
+            if (!node) {
+                return;
+            }
+
+            let mtx = node.getWorldMatrix().clone();
+            mtx.invert();
+            let v = Vector3.TransformCoordinates(worldPos, mtx);
+            let res = new Vector2(v.x, v.y);
+            let size = this.actualSize;
+            res.x += size.width * 0.5;  // res is centered, make it relative to bottom/left
+            res.y += size.width * 0.5;
+            return res;
+        }
+
+        /**
+         * If you use a custom WorldSpaceCanvasNode you have to override this property to update the UV of your object to reflect the changes due to a resizing of the cached bitmap
+         */
+        public worldSpaceCacheChanged = () => {
+            let plane = <Mesh>this.worldSpaceCanvasNode;
+            let vd = VertexData.ExtractFromMesh(plane); //new VertexData();
+            vd.uvs = new Float32Array(8);
+
+            let material = <StandardMaterial>plane.material;
+            let tex = this._renderableData._cacheTexture;
+            if (material.diffuseTexture !== tex) {
+                material.diffuseTexture = tex;
+                tex.hasAlpha = true;
+            }
+
+            let nodeuv = this._renderableData._cacheNodeUVs;
+            for (let i = 0; i < 4; i++) {
+                vd.uvs[i * 2 + 0] = nodeuv[i].x;
+                vd.uvs[i * 2 + 1] = nodeuv[i].y;
+            }
+            vd.applyToMesh(plane);
+        }
+
+        /**
+         * Internal method, you should use the Prim2DBase version instead
+         */
+        public _setPointerCapture(pointerId: number, primitive: Prim2DBase): boolean {
+            if (this.isPointerCaptured(pointerId)) {
+                return false;
+            }
+
+            // Try to capture the pointer on the HTML side
+            try {
+                this.engine.getRenderingCanvas().setPointerCapture(pointerId);
+            } catch (e) {
+                //Nothing to do with the error. Execution will continue.
+            }
+
+            this._primPointerInfo.updateRelatedTarget(primitive, Vector2.Zero());
+            this._bubbleNotifyPrimPointerObserver(primitive, PrimitivePointerInfo.PointerGotCapture, null);
+
+            this._capturedPointers.add(pointerId.toString(), primitive);
+            return true;
+        }
+
+        /**
+         * Internal method, you should use the Prim2DBase version instead
+         */
+        public _releasePointerCapture(pointerId: number, primitive: Prim2DBase): boolean {
+            if (this._capturedPointers.get(pointerId.toString()) !== primitive) {
+                return false;
+            }
+
+            // Try to release the pointer on the HTML side
+            try {
+                this.engine.getRenderingCanvas().releasePointerCapture(pointerId);
+            } catch (e) {
+                //Nothing to do with the error. Execution will continue.
+            }
+
+            this._primPointerInfo.updateRelatedTarget(primitive, Vector2.Zero());
+            this._bubbleNotifyPrimPointerObserver(primitive, PrimitivePointerInfo.PointerLostCapture, null);
+            this._capturedPointers.remove(pointerId.toString());
+            return true;
+        }
+
+        /**
+         * Determine if the given pointer is captured or not
+         * @param pointerId the Id of the pointer
+         * @return true if it's captured, false otherwise
+         */
+        public isPointerCaptured(pointerId: number): boolean {
+            return this._capturedPointers.contains(pointerId.toString());
+        }
+
+        private getCapturedPrimitive(pointerId: number): Prim2DBase {
+            // Avoid unnecessary lookup
+            if (this._capturedPointers.count === 0) {
+                return null;
+            }
+            return this._capturedPointers.get(pointerId.toString());
+        }
+
+        private static _interInfo = new IntersectInfo2D();
+        private _handlePointerEventForInteraction(eventData: PointerInfoBase, localPosition: Vector2, eventState: EventState) {
+            // Dispose check
+            if (this.isDisposed) {
+                return;
+            }
+
+            // Update the this._primPointerInfo structure we'll send to observers using the PointerEvent data
+            this._updatePointerInfo(eventData, localPosition);
+
+            let capturedPrim = this.getCapturedPrimitive(this._primPointerInfo.pointerId);
+
+            // Make sure the intersection list is up to date, we maintain this list either in response of a mouse event (here) or before rendering the canvas.
+            // Why before rendering the canvas? because some primitives may move and get away/under the mouse cursor (which is not moving). So we need to update at both location in order to always have an accurate list, which is needed for the hover state change.
+            this._updateIntersectionList(this._primPointerInfo.canvasPointerPos, capturedPrim !== null);
+
+            // Update the over status, same as above, it's could be done here or during rendering, but will be performed only once per render frame
+            this._updateOverStatus();
+
+            // Check if we have nothing to raise
+            if (!this._actualOverPrimitive && !capturedPrim) {
+                return;
+            }
+
+            // Update the relatedTarget info with the over primitive or the captured one (if any)
+            let targetPrim = capturedPrim || this._actualOverPrimitive.prim;
+
+            let targetPointerPos = capturedPrim ? this._primPointerInfo.canvasPointerPos.subtract(new Vector2(targetPrim.globalTransform.m[12], targetPrim.globalTransform.m[13])) : this._actualOverPrimitive.intersectionLocation;
+
+            this._primPointerInfo.updateRelatedTarget(targetPrim, targetPointerPos);
+
+            // Analyze the pointer event type and fire proper events on the primitive
+
+            if (eventData.type === PointerEventTypes.POINTERWHEEL) {
+                this._bubbleNotifyPrimPointerObserver(targetPrim, PrimitivePointerInfo.PointerMouseWheel, <MouseWheelEvent>eventData.event);
+            } else if (eventData.type === PointerEventTypes.POINTERMOVE) {
+                this._bubbleNotifyPrimPointerObserver(targetPrim, PrimitivePointerInfo.PointerMove, <PointerEvent>eventData.event);
+            } else if (eventData.type === PointerEventTypes.POINTERDOWN) {
+                this._bubbleNotifyPrimPointerObserver(targetPrim, PrimitivePointerInfo.PointerDown, <PointerEvent>eventData.event);
+            } else if (eventData.type === PointerEventTypes.POINTERUP) {
+                this._bubbleNotifyPrimPointerObserver(targetPrim, PrimitivePointerInfo.PointerUp, <PointerEvent>eventData.event);
+            }
+        }
+
+        private _updatePointerInfo(eventData: PointerInfoBase, localPosition: Vector2) {
+            let pii = this._primPointerInfo;
+            if (!pii.canvasPointerPos) {
+                pii.canvasPointerPos = Vector2.Zero();
+            }
+            var camera = this._scene.cameraToUseForPointers || this._scene.activeCamera;
+            var engine = this._scene.getEngine();
+
+            if (this._isScreenSpace) {
+                var cameraViewport = camera.viewport;
+                var viewport = cameraViewport.toGlobal(engine.getRenderWidth(), engine.getRenderHeight());
+
+                // Moving coordinates to local viewport world
+                var x = localPosition.x - viewport.x;
+                var y = localPosition.y - viewport.y;
+
+                pii.canvasPointerPos.x = x - this.actualPosition.x;
+                pii.canvasPointerPos.y = engine.getRenderHeight() - y - this.actualPosition.y;
+            } else {
+                pii.canvasPointerPos.x = localPosition.x;
+                pii.canvasPointerPos.y = localPosition.y;
+            }
+            pii.mouseWheelDelta = 0;
+
+            if (eventData.type === PointerEventTypes.POINTERWHEEL) {
+                var event = <MouseWheelEvent>eventData.event;
+                if (event.wheelDelta) {
+                    pii.mouseWheelDelta = event.wheelDelta / (PrimitivePointerInfo.MouseWheelPrecision * 40);
+                } else if (event.detail) {
+                    pii.mouseWheelDelta = -event.detail / PrimitivePointerInfo.MouseWheelPrecision;
+                }
+            } else {
+                var pe = <PointerEvent>eventData.event;
+                pii.ctrlKey = pe.ctrlKey;
+                pii.altKey = pe.altKey;
+                pii.shiftKey = pe.shiftKey;
+                pii.metaKey = pe.metaKey;
+                pii.button = pe.button;
+                pii.buttons = pe.buttons;
+                pii.pointerId = pe.pointerId;
+                pii.width = pe.width;
+                pii.height = pe.height;
+                pii.presssure = pe.pressure;
+                pii.tilt.x = pe.tiltX;
+                pii.tilt.y = pe.tiltY;
+                pii.isCaptured = this.getCapturedPrimitive(pe.pointerId) !== null;
+            }
+        }
+
+        private _updateIntersectionList(mouseLocalPos: Vector2, isCapture: boolean) {
+            if (this.scene.getRenderId() === this._intersectionRenderId) {
+                return;
+            }
+
+            // A little safe guard, it might happens than the event is triggered before the first render and nothing is computed, this simple check will make sure everything will be fine
+            if (!this._globalTransform) {
+                this.updateCachedStates(true);
+            }
+
+            let ii = Canvas2D._interInfo;
+            ii.pickPosition.x = mouseLocalPos.x;
+            ii.pickPosition.y = mouseLocalPos.y;
+            ii.findFirstOnly = false;
+
+            // Fast rejection: test if the mouse pointer is outside the canvas's bounding Info
+            if (!isCapture && !this.boundingInfo.doesIntersect(ii.pickPosition)) {
+                this._previousIntersectionList = this._actualIntersectionList;
+                this._actualIntersectionList = null;
+                this._previousOverPrimitive = this._actualOverPrimitive;
+                this._actualOverPrimitive = null;
+                return;
+            }
+
+            this.intersect(ii);
+
+            this._previousIntersectionList = this._actualIntersectionList;
+            this._actualIntersectionList = ii.intersectedPrimitives;
+            this._previousOverPrimitive = this._actualOverPrimitive;
+            this._actualOverPrimitive = ii.topMostIntersectedPrimitive;
+
+            this._intersectionRenderId = this.scene.getRenderId();
+        }
+
+        // Based on the previousIntersectionList and the actualInstersectionList we can determined which primitives are being hover state or loosing it
+        private _updateOverStatus() {
+            if ((this.scene.getRenderId() === this._hoverStatusRenderId) || !this._previousIntersectionList || !this._actualIntersectionList) {
+                return;
+            }
+
+            // Detect a change of over
+            let prevPrim = this._previousOverPrimitive ? this._previousOverPrimitive.prim : null;
+            let actualPrim = this._actualOverPrimitive ? this._actualOverPrimitive.prim : null;
+
+            if (prevPrim !== actualPrim) {
+                // Detect if the current pointer is captured, only fire event if they belong to the capture primitive
+                let capturedPrim = this.getCapturedPrimitive(this._primPointerInfo.pointerId);
+
+                // Notify the previous "over" prim that the pointer is no longer over it
+                if ((capturedPrim && capturedPrim === prevPrim) || (!capturedPrim && prevPrim)) {
+                    this._primPointerInfo.updateRelatedTarget(prevPrim, this._previousOverPrimitive.intersectionLocation);
+                    this._bubbleNotifyPrimPointerObserver(prevPrim, PrimitivePointerInfo.PointerOut, null);
+                }
+
+                // Notify the new "over" prim that the pointer is over it
+                if ((capturedPrim && capturedPrim === actualPrim) || (!capturedPrim && actualPrim)) {
+                    this._primPointerInfo.updateRelatedTarget(actualPrim, this._actualOverPrimitive.intersectionLocation);
+                    this._bubbleNotifyPrimPointerObserver(actualPrim, PrimitivePointerInfo.PointerOver, null);
+                }
+            }
+
+            this._hoverStatusRenderId = this.scene.getRenderId();
+        }
+
+        private _updatePrimPointerPos(prim: Prim2DBase) {
+            if (this._primPointerInfo.isCaptured) {
+                this._primPointerInfo.primitivePointerPos = this._primPointerInfo.relatedTargetPointerPos;
+            } else {
+                for (let pii of this._actualIntersectionList) {
+                    if (pii.prim === prim) {
+                        this._primPointerInfo.primitivePointerPos = pii.intersectionLocation;
+                        return;
+                    }
+                }
+            }
+        }
+
+        private _notifDebugMode = false;
+        private _debugExecObserver(prim: Prim2DBase, mask: number) {
+            if (!this._notifDebugMode) {
+                return;
+            }
+
+            let debug = "";
+            for (let i = 0; i < prim.hierarchyDepth; i++) {
+                debug += "  ";
+            }
+
+            let pii = this._primPointerInfo;
+            debug += `[RID:${this.scene.getRenderId()}] [${prim.hierarchyDepth}] event:${PrimitivePointerInfo.getEventTypeName(mask)}, id: ${prim.id} (${Tools.getClassName(prim)}), primPos: ${pii.primitivePointerPos.toString()}, canvasPos: ${pii.canvasPointerPos.toString()}`;
+            console.log(debug);
+        }
+
+        private _bubbleNotifyPrimPointerObserver(prim: Prim2DBase, mask: number, eventData: any) {
+            let ppi = this._primPointerInfo;
+
+            // In case of PointerOver/Out we will first notify the parent with PointerEnter/Leave
+            if ((mask & (PrimitivePointerInfo.PointerOver | PrimitivePointerInfo.PointerOut)) !== 0) {
+                this._notifParents(prim, mask);
+            }
+
+            let bubbleCancelled = false;
+            let cur = prim;
+            while (cur) {
+                // Only trigger the observers if the primitive is intersected (except for out)
+                if (!bubbleCancelled) {
+                    this._updatePrimPointerPos(cur);
+
+                    // Exec the observers
+                    this._debugExecObserver(cur, mask);
+                    cur._pointerEventObservable.notifyObservers(ppi, mask);
+                    this._triggerActionManager(cur, ppi, mask, eventData);
+
+                    // Bubble canceled? If we're not executing PointerOver or PointerOut, quit immediately
+                    // If it's PointerOver/Out we have to trigger PointerEnter/Leave no matter what
+                    if (ppi.cancelBubble) {
+                        if ((mask & (PrimitivePointerInfo.PointerOver | PrimitivePointerInfo.PointerOut)) === 0) {
+                            return;
+                        }
+
+                        // We're dealing with PointerOver/Out, let's keep looping to fire PointerEnter/Leave, but not Over/Out anymore
+                        bubbleCancelled = true;
+                    }
+                }
+
+                // If bubble is cancel we didn't update the Primitive Pointer Pos yet, let's do it
+                if (bubbleCancelled) {
+                    this._updatePrimPointerPos(cur);
+                }
+
+                // Trigger a PointerEnter corresponding to the PointerOver
+                if (mask === PrimitivePointerInfo.PointerOver) {
+                    this._debugExecObserver(cur, PrimitivePointerInfo.PointerEnter);
+                    cur._pointerEventObservable.notifyObservers(ppi, PrimitivePointerInfo.PointerEnter);
+                }
+
+                // Trigger a PointerLeave corresponding to the PointerOut
+                else if (mask === PrimitivePointerInfo.PointerOut) {
+                    this._debugExecObserver(cur, PrimitivePointerInfo.PointerLeave);
+                    cur._pointerEventObservable.notifyObservers(ppi, PrimitivePointerInfo.PointerLeave);
+                }
+
+                // Loop to the parent
+                cur = cur.parent;
+            }
+        }
+
+        private _triggerActionManager(prim: Prim2DBase, ppi: PrimitivePointerInfo, mask: number, eventData) {
+
+            // A little safe guard, it might happens than the event is triggered before the first render and nothing is computed, this simple check will make sure everything will be fine
+            if (!this._globalTransform) {
+                this.updateCachedStates(true);
+            }
+
+            // Process Trigger related to PointerDown
+            if ((mask & PrimitivePointerInfo.PointerDown) !== 0) {
+                // On pointer down, record the current position and time to be able to trick PickTrigger and LongPressTrigger
+                this._pickStartingPosition = ppi.primitivePointerPos.clone();
+                this._pickStartingTime = new Date().getTime();
+                this._pickedDownPrim = null;
+
+                if (prim.actionManager) {
+                    this._pickedDownPrim = prim;
+                    if (prim.actionManager.hasPickTriggers) {
+                        let actionEvent = ActionEvent.CreateNewFromPrimitive(prim, ppi.primitivePointerPos, eventData);
+
+                        switch (eventData.button) {
+                            case 0:
+                                prim.actionManager.processTrigger(ActionManager.OnLeftPickTrigger, actionEvent);
+                                break;
+                            case 1:
+                                prim.actionManager.processTrigger(ActionManager.OnCenterPickTrigger, actionEvent);
+                                break;
+                            case 2:
+                                prim.actionManager.processTrigger(ActionManager.OnRightPickTrigger, actionEvent);
+                                break;
+                        }
+                        prim.actionManager.processTrigger(ActionManager.OnPickDownTrigger, actionEvent);
+                    }
+
+                    if (prim.actionManager.hasSpecificTrigger(ActionManager.OnLongPressTrigger)) {
+                        window.setTimeout(() => {
+                            let ppi = this._primPointerInfo;
+                            let capturedPrim = this.getCapturedPrimitive(ppi.pointerId);
+                            this._updateIntersectionList(ppi.canvasPointerPos, capturedPrim !== null);
+
+                            let ii = new IntersectInfo2D();
+                            ii.pickPosition = ppi.canvasPointerPos.clone();
+                            ii.findFirstOnly = false;
+                            this.intersect(ii);
+
+                            if (ii.isPrimIntersected(prim) !== null) {
+                                if (prim.actionManager) {
+                                    if (this._pickStartingTime !== 0 && ((new Date().getTime() - this._pickStartingTime) > ActionManager.LongPressDelay) && (Math.abs(this._pickStartingPosition.x - ii.pickPosition.x) < ActionManager.DragMovementThreshold && Math.abs(this._pickStartingPosition.y - ii.pickPosition.y) < ActionManager.DragMovementThreshold)) {
+                                        this._pickStartingTime = 0;
+                                        prim.actionManager.processTrigger(ActionManager.OnLongPressTrigger, ActionEvent.CreateNewFromPrimitive(prim, ppi.primitivePointerPos, eventData));
+                                    }
+                                }
+                            }
+                        }, ActionManager.LongPressDelay);
+                    }
+                }
+            }
+
+            // Process Triggers related to Pointer Up
+            else if ((mask & PrimitivePointerInfo.PointerUp) !== 0) {
+                this._pickStartingTime = 0;
+
+                let actionEvent = ActionEvent.CreateNewFromPrimitive(prim, ppi.primitivePointerPos, eventData);
+                if (prim.actionManager) {
+                    // OnPickUpTrigger
+                    prim.actionManager.processTrigger(ActionManager.OnPickUpTrigger, actionEvent);
+
+                    // OnPickTrigger
+                    if (Math.abs(this._pickStartingPosition.x - ppi.canvasPointerPos.x) < ActionManager.DragMovementThreshold && Math.abs(this._pickStartingPosition.y - ppi.canvasPointerPos.y) < ActionManager.DragMovementThreshold) {
+                        prim.actionManager.processTrigger(ActionManager.OnPickTrigger, actionEvent);
+                    }
+                }
+
+                // OnPickOutTrigger
+                if (this._pickedDownPrim && this._pickedDownPrim.actionManager && (this._pickedDownPrim !== prim)) {
+                    this._pickedDownPrim.actionManager.processTrigger(ActionManager.OnPickOutTrigger, actionEvent);
+                }
+            }
+
+            else if ((mask & PrimitivePointerInfo.PointerOver) !== 0) {
+                if (prim.actionManager) {
+                    let actionEvent = ActionEvent.CreateNewFromPrimitive(prim, ppi.primitivePointerPos, eventData);
+                    prim.actionManager.processTrigger(ActionManager.OnPointerOverTrigger, actionEvent);
+                }
+            }
+
+            else if ((mask & PrimitivePointerInfo.PointerOut) !== 0) {
+                if (prim.actionManager) {
+                    let actionEvent = ActionEvent.CreateNewFromPrimitive(prim, ppi.primitivePointerPos, eventData);
+                    prim.actionManager.processTrigger(ActionManager.OnPointerOutTrigger, actionEvent);
+                }
+            }
+        }
+
+        _notifParents(prim: Prim2DBase, mask: number) {
+            let pii = this._primPointerInfo;
+
+            let curPrim: Prim2DBase = this;
+
+            while (curPrim) {
+                this._updatePrimPointerPos(curPrim);
+
+                // Fire the proper notification
+                if (mask === PrimitivePointerInfo.PointerOver) {
+                    this._debugExecObserver(curPrim, PrimitivePointerInfo.PointerEnter);
+                    curPrim._pointerEventObservable.notifyObservers(pii, PrimitivePointerInfo.PointerEnter);
+                }
+
+                // Trigger a PointerLeave corresponding to the PointerOut
+                else if (mask === PrimitivePointerInfo.PointerOut) {
+                    this._debugExecObserver(curPrim, PrimitivePointerInfo.PointerLeave);
+                    curPrim._pointerEventObservable.notifyObservers(pii, PrimitivePointerInfo.PointerLeave);
+                }
+                curPrim = curPrim.parent;
+            }
+        }
+
+        /**
+         * Don't forget to call the dispose method when you're done with the Canvas instance.
+         * But don't worry, if you dispose its scene, the canvas will be automatically disposed too.
+         */
+        public dispose(): boolean {
+            if (!super.dispose()) {
+                return false;
+            }
+
+            if (this.interactionEnabled) {
+                this._setupInteraction(false);
+            }
+
+            if (this._beforeRenderObserver) {
+                this._scene.onBeforeRenderObservable.remove(this._beforeRenderObserver);
+                this._beforeRenderObserver = null;
+            }
+
+            if (this._afterRenderObserver) {
+                this._scene.onAfterRenderObservable.remove(this._afterRenderObserver);
+                this._afterRenderObserver = null;
+            }
+
+            if (this._groupCacheMaps) {
+                this._groupCacheMaps.forEach((k, m) => m.forEach(e => e.dispose()));
+                this._groupCacheMaps = null;
+            }
+        }
+
+        /**
+         * Accessor to the Scene that owns the Canvas
+         * @returns The instance of the Scene object
+         */
+        public get scene(): Scene {
+            return this._scene;
+        }
+
+        /**
+         * Accessor to the Engine that drives the Scene used by this Canvas
+         * @returns The instance of the Engine object
+         */
+        public get engine(): Engine {
+            return this._engine;
+        }
+
+        /**
+         * Accessor of the Caching Strategy used by this Canvas.
+         * See Canvas2D.CACHESTRATEGY_xxxx static members for more information
+         * @returns the value corresponding to the used strategy.
+         */
+        public get cachingStrategy(): number {
+            return this._cachingStrategy;
+        }
+
+        /**
+         * Return true if the Canvas is a Screen Space one, false if it's a World Space one.
+         * @returns {} 
+         */
+        public get isScreenSpace(): boolean {
+            return this._isScreenSpace;
+        }
+
+        /**
+         * Only valid for World Space Canvas, returns the scene node that displays the canvas
+         */
+        public get worldSpaceCanvasNode(): Node {
+            return this._worldSpaceNode;
+        }
+
+        public set worldSpaceCanvasNode(val: Node) {
+            this._worldSpaceNode = val;
+        }
+
+        /**
+         * Check if the WebGL Instanced Array extension is supported or not
+         */
+        public get supportInstancedArray() {
+            return this._supprtInstancedArray;
+        }
+
+        /**
+         * Property that defines the fill object used to draw the background of the Canvas.
+         * Note that Canvas with a Caching Strategy of
+         * @returns If the background is not set, null will be returned, otherwise a valid fill object is returned.
+         */
+        public get backgroundFill(): IBrush2D {
+            if (!this._background || !this._background.isVisible) {
+                return null;
+            }
+            return this._background.fill;
+        }
+
+        public set backgroundFill(value: IBrush2D) {
+            this.checkBackgroundAvailability();
+
+            if (value === this._background.fill) {
+                return;
+            }
+
+            this._background.fill = value;
+            this._background.levelVisible = true;
+        }
+
+        /**
+         * Property that defines the border object used to draw the background of the Canvas.
+         * @returns If the background is not set, null will be returned, otherwise a valid border object is returned.
+         */
+        public get backgroundBorder(): IBrush2D {
+            if (!this._background || !this._background.isVisible) {
+                return null;
+            }
+            return this._background.border;
+        }
+
+        public set backgroundBorder(value: IBrush2D) {
+            this.checkBackgroundAvailability();
+
+            if (value === this._background.border) {
+                return;
+            }
+
+            this._background.border = value;
+            this._background.levelVisible = true;
+        }
+
+        /**
+         * Property that defines the thickness of the border object used to draw the background of the Canvas.
+         * @returns If the background is not set, null will be returned, otherwise a valid number matching the thickness is returned.
+         */
+        public get backgroundBorderThickness(): number {
+            if (!this._background || !this._background.isVisible) {
+                return null;
+            }
+            return this._background.borderThickness;
+        }
+
+        public set backgroundBorderThickness(value: number) {
+            this.checkBackgroundAvailability();
+
+            if (value === this._background.borderThickness) {
+                return;
+            }
+
+            this._background.borderThickness = value;
+        }
+
+        /**
+         * You can set the roundRadius of the background
+         * @returns The current roundRadius
+         */
+        public get backgroundRoundRadius(): number {
+            if (!this._background || !this._background.isVisible) {
+                return null;
+            }
+            return this._background.roundRadius;
+        }
+
+        public set backgroundRoundRadius(value: number) {
+            this.checkBackgroundAvailability();
+
+            if (value === this._background.roundRadius) {
+                return;
+            }
+
+            this._background.roundRadius = value;
+            this._background.levelVisible = true;
+        }
+
+        /**
+         * Enable/Disable interaction for this Canvas
+         * When enabled the Prim2DBase.pointerEventObservable property will notified when appropriate events occur
+         */
+        public get interactionEnabled(): boolean {
+            return this._interactionEnabled;
+        }
+
+        public set interactionEnabled(enable: boolean) {
+            this._setupInteraction(enable);
+        }
+
+        /**
+         * Access the babylon.js' engine bound data, do not invoke this method, it's for internal purpose only
+         * @returns {} 
+         */
+        public get _engineData(): Canvas2DEngineBoundData {
+            return this.__engineData;
+        }
+
+        private checkBackgroundAvailability() {
+            if (this._cachingStrategy === Canvas2D.CACHESTRATEGY_TOPLEVELGROUPS) {
+                throw Error("Can't use Canvas Background with the caching strategy TOPLEVELGROUPS");
+            }
+        }
+
+        private __engineData: Canvas2DEngineBoundData;
+        private _interactionEnabled: boolean;
+        private _primPointerInfo: PrimitivePointerInfo;
+        private _updateRenderId: number;
+        private _intersectionRenderId: number;
+        private _hoverStatusRenderId: number;
+        private _pickStartingPosition: Vector2;
+        private _pickedDownPrim: Prim2DBase;
+        private _pickStartingTime: number;
+        private _previousIntersectionList: Array<PrimitiveIntersectedInfo>;
+        private _actualIntersectionList: Array<PrimitiveIntersectedInfo>;
+        private _previousOverPrimitive: PrimitiveIntersectedInfo;
+        private _actualOverPrimitive: PrimitiveIntersectedInfo;
+        private _capturedPointers: StringDictionary<Prim2DBase>;
+        private _scenePrePointerObserver: Observer<PointerInfoPre>;
+        private _scenePointerObserver: Observer<PointerInfo>;
+        protected _worldSpaceNode: Node;
+        private _mapCounter = 0;
+        private _background: Rectangle2D;
+        private _scene: Scene;
+        private _engine: Engine;
+        private _fitRenderingDevice: boolean;
+        private _isScreenSpace: boolean;
+        private _cachedCanvasGroup: Group2D;
+        private _cachingStrategy: number;
+        private _hierarchyLevelMaxSiblingCount: number;
+        private _groupCacheMaps: StringDictionary<MapTexture[]>;
+        private _beforeRenderObserver: Observer<Scene>;
+        private _afterRenderObserver: Observer<Scene>;
+        private _supprtInstancedArray: boolean;
+        private _trackedGroups: Array<Group2D>;
+        protected _maxAdaptiveWorldSpaceCanvasSize: number;
+
+        public _renderingSize: Size;
+
+        protected onPrimBecomesDirty() {
+            this._addPrimToDirtyList(this);
+        }
+
+        private static _v = Vector3.Zero(); // Must stay zero
+        private static _m = Matrix.Identity();
+        private static _mI = Matrix.Identity(); // Must stay identity
+
+        private _updateTrackedNodes() {
+            let cam = this.scene.cameraToUseForPointers || this.scene.activeCamera;
+
+            cam.getViewMatrix().multiplyToRef(cam.getProjectionMatrix(), Canvas2D._m);
+            let rh = this.engine.getRenderHeight();
+            let v = cam.viewport.toGlobal(this.engine.getRenderWidth(), rh);
+
+            for (let group of this._trackedGroups) {
+                if (group.isDisposed || !group.isVisible) {
+                    continue;
+                }
+
+                let node = group.trackedNode;
+                let worldMtx = node.getWorldMatrix();
+
+                let proj = Vector3.Project(Canvas2D._v, worldMtx, Canvas2D._m, v);
+                group.x = Math.round(proj.x);
+                group.y = Math.round(rh - proj.y);
+            }
+        }
+
+        /**
+         * Call this method change you want to have layout related data computed and up to date (layout area, primitive area, local/global transformation matrices)
+         */
+        public updateCanvasLayout(forceRecompute: boolean) {
+            this._updateCanvasState(forceRecompute);
+        }
+
+        private _updateAdaptiveSizeWorldCanvas() {
+            if (this._globalTransformStep < 2) {
+                return;
+            }
+            let n: AbstractMesh = <AbstractMesh>this.worldSpaceCanvasNode;
+            let bi = n.getBoundingInfo().boundingBox;
+            let v = bi.vectorsWorld;
+
+            let cam = this.scene.cameraToUseForPointers || this.scene.activeCamera;
+
+            cam.getViewMatrix().multiplyToRef(cam.getProjectionMatrix(), Canvas2D._m);
+            let vp = cam.viewport.toGlobal(this.engine.getRenderWidth(), this.engine.getRenderHeight());
+
+
+            let projPoints = new Array<Vector3>(4);
+            for (let i = 0; i < 4; i++) {
+                projPoints[i] = Vector3.Project(v[i], Canvas2D._mI, Canvas2D._m, vp);
+            }
+
+            let left   = projPoints[3].subtract(projPoints[0]).length();
+            let top    = projPoints[3].subtract(projPoints[1]).length();
+            let right  = projPoints[1].subtract(projPoints[2]).length();
+            let bottom = projPoints[2].subtract(projPoints[0]).length();
+
+            let w = Math.round(Math.max(top, bottom));
+            let h = Math.round(Math.max(right, left));
+
+            let isW = w > h;
+
+            // Basically if it's under 256 we use 256, otherwise we take the biggest power of 2
+            let edge = Math.max(w, h);
+            if (edge < 256) {
+                edge = 256;
+            } else {
+                edge = Math.pow(2, Math.ceil(Math.log(edge) / Math.log(2)));
+            }
+
+            // Clip values if needed
+            edge = Math.min(edge, this._maxAdaptiveWorldSpaceCanvasSize);
+
+            let newScale = edge / ((isW) ? this.size.width : this.size.height);
+            if (newScale !== this.scale) {
+                let scale = newScale;
+//                console.log(`New adaptive scale for Canvas ${this.id}, w: ${w}, h: ${h}, scale: ${scale}, edge: ${edge}, isW: ${isW}`);
+                this._setRenderingScale(scale);
+            }
+        }
+
+        private _updateCanvasState(forceRecompute: boolean) {
+            // Check if the update has already been made for this render Frame
+            if (!forceRecompute && this.scene.getRenderId() === this._updateRenderId) {
+                return;
+            }
+
+            // Detect a change of rendering size
+            let renderingSizeChanged = false;
+            let newWidth = this.engine.getRenderWidth();
+            if (newWidth !== this._renderingSize.width) {
+                renderingSizeChanged = true;
+            }
+            this._renderingSize.width = newWidth;
+
+            let newHeight = this.engine.getRenderHeight();
+            if (newHeight !== this._renderingSize.height) {
+                renderingSizeChanged = true;
+            }
+            this._renderingSize.height = newHeight;
+
+
+            // If the canvas fit the rendering size and it changed, update
+            if (renderingSizeChanged && this._fitRenderingDevice) {
+                this.size = this._renderingSize;
+                if (this._background) {
+                    this._background.size = this.size;
+                }
+
+                // Dirty the Layout at the Canvas level to recompute as the size changed
+                this._setLayoutDirty();
+            }
+
+            var context = new PrepareRender2DContext();
+
+            ++this._globalTransformProcessStep;
+            this.updateCachedStates(false);
+
+            this._prepareGroupRender(context);
+
+            this._updateRenderId = this.scene.getRenderId();
+        }
+
+        /**
+         * Method that renders the Canvas, you should not invoke
+         */
+        private _render() {
+
+            this._updateTrackedNodes();
+
+            this._updateCanvasState(false);
+            if (!this._isScreenSpace) {
+                this._updateAdaptiveSizeWorldCanvas();
+            }
+
+            this._updateCanvasState(false);
+
+            if (this._primPointerInfo.canvasPointerPos) {
+                this._updateIntersectionList(this._primPointerInfo.canvasPointerPos, false);
+                this._updateOverStatus();   // TODO this._primPointerInfo may not be up to date!
+            }
+
+            this.engine.setState(false);
+            this._groupRender();
+
+            if (!this._isScreenSpace) {
+                if (this._isFlagSet(SmartPropertyPrim.flagWorldCacheChanged)) {
+                    this.worldSpaceCacheChanged();
+                    this._clearFlags(SmartPropertyPrim.flagWorldCacheChanged);
+                }
+            }
+
+            // If the canvas is cached at canvas level, we must manually render the sprite that will display its content
+            if (this._cachingStrategy === Canvas2D.CACHESTRATEGY_CANVAS && this._cachedCanvasGroup) {
+                this._cachedCanvasGroup._renderCachedCanvas();
+            }
+        }
+
+        /**
+         * Internal method that allocate a cache for the given group.
+         * Caching is made using a collection of MapTexture where many groups have their bitmap cache stored inside.
+         * @param group The group to allocate the cache of.
+         * @return custom type with the PackedRect instance giving information about the cache location into the texture and also the MapTexture instance that stores the cache.
+         */
+        public _allocateGroupCache(group: Group2D, parent: Group2D, minSize?: Size, useMipMap: boolean = false, anisotropicLevel: number = 1): { node: PackedRect, texture: MapTexture, sprite: Sprite2D } {
+
+            let key = `${useMipMap?"MipMap":"NoMipMap"}_${anisotropicLevel}`;
+
+            // Determine size
+            let size = group.actualSize;
+            size = new Size(Math.ceil(size.width), Math.ceil(size.height));
+            if (minSize) {
+                size.width = Math.max(minSize.width, size.width);
+                size.height = Math.max(minSize.height, size.height);
+            }
+
+            let mapArray = this._groupCacheMaps.getOrAddWithFactory(key, () => new Array<MapTexture>());
+
+            // Try to find a spot in one of the cached texture
+            let res = null;
+            var map: MapTexture;
+            for (var _map of mapArray) {
+                map = _map;
+                let node = map.allocateRect(size);
+                if (node) {
+                    res = { node: node, texture: map }
+                    break;
+                }
+            }
+
+            // Couldn't find a map that could fit the rect, create a new map for it
+            if (!res) {
+                let mapSize = new Size(Canvas2D._groupTextureCacheSize, Canvas2D._groupTextureCacheSize);
+
+                // Check if the predefined size would fit, other create a custom size using the nearest bigger power of 2
+                if (size.width > mapSize.width || size.height > mapSize.height) {
+                    mapSize.width = Math.pow(2, Math.ceil(Math.log(size.width) / Math.log(2)));
+                    mapSize.height = Math.pow(2, Math.ceil(Math.log(size.height) / Math.log(2)));
+                }
+
+                let id = `groupsMapChache${this._mapCounter}forCanvas${this.id}`;
+                map = new MapTexture(id, this._scene, mapSize, useMipMap ? Texture.TRILINEAR_SAMPLINGMODE:Texture.BILINEAR_SAMPLINGMODE, useMipMap);
+                map.anisotropicFilteringLevel = 4;
+                mapArray.splice(0, 0, map);
+
+                let node = map.allocateRect(size);
+                res = { node: node, texture: map }
+            }
+
+            // Check if we have to create a Sprite that will display the content of the Canvas which is cached.
+            // Don't do it in case of the group being a worldspace canvas (because its texture is bound to a WorldSpaceCanvas node)
+            if (group !== <any>this || this._isScreenSpace) {
+                let node: PackedRect = res.node;
+
+                // Special case if the canvas is entirely cached: create a group that will have a single sprite it will be rendered specifically at the very end of the rendering process
+                if (this._cachingStrategy === Canvas2D.CACHESTRATEGY_CANVAS) {
+                    this._cachedCanvasGroup = Group2D._createCachedCanvasGroup(this);
+                    let sprite = new Sprite2D(map, { parent: this._cachedCanvasGroup, id: "__cachedCanvasSprite__", spriteSize: node.contentSize, spriteLocation: node.pos });
+                    sprite.zOrder = 1;
+                    sprite.origin = Vector2.Zero();
+                }
+
+                // Create a Sprite that will be used to render this cache, the "__cachedSpriteOfGroup__" starting id is a hack to bypass exception throwing in case of the Canvas doesn't normally allows direct primitives
+                else {
+                    let sprite = new Sprite2D(map, { parent: parent, id: `__cachedSpriteOfGroup__${group.id}`, x: group.actualPosition.x, y: group.actualPosition.y, spriteSize: node.contentSize, spriteLocation: node.pos });
+                    sprite.origin = group.origin.clone();
+                    res.sprite = sprite;
+                }
+            }
+            return res;
+        }
+
+        /**
+         * Define the default size used for both the width and height of a MapTexture to allocate.
+         * Note that some MapTexture might be bigger than this size if the first node to allocate is bigger in width or height
+         */
+        private static _groupTextureCacheSize = 1024;
+
+        /**
+         * Internal method used to register a Scene Node to track position for the given group
+         * Do not invoke this method, for internal purpose only.
+         * @param group the group to track its associated Scene Node
+         */
+        public _registerTrackedNode(group: Group2D) {
+            if (group._isFlagSet(SmartPropertyPrim.flagTrackedGroup)) {
+                return;
+            }
+            this._trackedGroups.push(group);
+
+            group._setFlags(SmartPropertyPrim.flagTrackedGroup);
+        }
+
+        /**
+         * Internal method used to unregister a tracked Scene Node
+         * Do not invoke this method, it's for internal purpose only.
+         * @param group the group to unregister its tracked Scene Node from.
+         */
+        public _unregisterTrackedNode(group: Group2D) {
+            if (!group._isFlagSet(SmartPropertyPrim.flagTrackedGroup)) {
+                return;
+            }
+
+            let i = this._trackedGroups.indexOf(group);
+            if (i !== -1) {
+                this._trackedGroups.splice(i, 1);
+            }
+
+            group._clearFlags(SmartPropertyPrim.flagTrackedGroup);
+        }
+
+        /**
+         * Get a Solid Color Brush instance matching the given color.
+         * @param color The color to retrieve
+         * @return A shared instance of the SolidColorBrush2D class that use the given color
+         */
+        public static GetSolidColorBrush(color: Color4): IBrush2D {
+            return Canvas2D._solidColorBrushes.getOrAddWithFactory(color.toHexString(), () => new SolidColorBrush2D(color.clone(), true));
+        }
+
+        /**
+         * Get a Solid Color Brush instance matching the given color expressed as a CSS formatted hexadecimal value.
+         * @param color The color to retrieve
+         * @return A shared instance of the SolidColorBrush2D class that uses the given color
+         */
+        public static GetSolidColorBrushFromHex(hexValue: string): IBrush2D {
+            return Canvas2D._solidColorBrushes.getOrAddWithFactory(hexValue, () => new SolidColorBrush2D(Color4.FromHexString(hexValue), true));
+        }
+
+        /**
+         * Get a Gradient Color Brush
+         * @param color1 starting color
+         * @param color2 engine color
+         * @param translation translation vector to apply. default is [0;0]
+         * @param rotation rotation in radian to apply to the brush, initial direction is top to bottom. rotation is counter clockwise. default is 0.
+         * @param scale scaling factor to apply. default is 1.
+         */
+        public static GetGradientColorBrush(color1: Color4, color2: Color4, translation: Vector2 = Vector2.Zero(), rotation: number = 0, scale: number = 1): IBrush2D {
+            return Canvas2D._gradientColorBrushes.getOrAddWithFactory(GradientColorBrush2D.BuildKey(color1, color2, translation, rotation, scale), () => new GradientColorBrush2D(color1, color2, translation, rotation, scale, true));
+        }
+
+        /**
+         * Create a solid or gradient brush from a string value.
+         * @param brushString should be either
+         *  - "solid: #RRGGBBAA" or "#RRGGBBAA"
+         *  - "gradient: #FF808080, #FFFFFFF[, [10:20], 180, 1]" for color1, color2, translation, rotation (degree), scale. The last three are optionals, but if specified must be is this order. "gradient:" can be omitted.
+         */
+        public static GetBrushFromString(brushString: string): IBrush2D {
+            // Note: yes, I hate/don't know RegEx.. Feel free to add your contribution to the cause!
+
+            brushString = brushString.trim();
+            let split = brushString.split(",");
+
+            // Solid, formatted as: "[solid:]#FF808080"
+            if (split.length === 1) {
+                let value: string = null;
+                if (brushString.indexOf("solid:") === 0) {
+                    value = brushString.substr(6).trim();
+                } else if (brushString.indexOf("#") === 0) {
+                    value = brushString;
+                } else {
+                    return null;
+                }
+                return Canvas2D.GetSolidColorBrushFromHex(value);
+            }
+
+            // Gradient, formatted as: "[gradient:]#FF808080, #FFFFFFF[, [10:20], 180, 1]" [10:20] is a real formatting expected not a EBNF notation
+            // Order is: gradient start, gradient end, translation, rotation (degree), scale
+            else {
+                if (split[0].indexOf("gradient:") === 0) {
+                    split[0] = split[0].substr(9).trim();
+                }
+
+                try {
+                    let start = Color4.FromHexString(split[0].trim());
+                    let end = Color4.FromHexString(split[1].trim());
+
+                    let t: Vector2 = Vector2.Zero();
+                    if (split.length > 2) {
+                        let v = split[2].trim();
+                        if (v.charAt(0) !== "[" || v.charAt(v.length - 1) !== "]") {
+                            return null;
+                        }
+                        let sep = v.indexOf(":");
+                        let x = parseFloat(v.substr(1, sep));
+                        let y = parseFloat(v.substr(sep + 1, v.length - (sep + 1)));
+                        t = new Vector2(x, y);
+                    }
+
+                    let r: number = 0;
+                    if (split.length > 3) {
+                        r = Tools.ToRadians(parseFloat(split[3].trim()));
+                    }
+
+                    let s: number = 1;
+                    if (split.length > 4) {
+                        s = parseFloat(split[4].trim());
+                    }
+
+                    return Canvas2D.GetGradientColorBrush(start, end, t, r, s);
+                } catch (e) {
+                    return null;
+                }
+            }
+        }
+
+        private static _solidColorBrushes: StringDictionary<IBrush2D> = new StringDictionary<IBrush2D>();
+        private static _gradientColorBrushes: StringDictionary<IBrush2D> = new StringDictionary<IBrush2D>();
+    }
+
+    @className("WorldSpaceCanvas2D")
+    /**
+     * Class to create a WorldSpace Canvas2D.
+     */
+    export class WorldSpaceCanvas2D extends Canvas2D {
+        /**
+         * Create a new 2D WorldSpace Rendering Canvas, it is a 2D rectangle that has a size (width/height) and a world transformation information to place it in the world space.
+         * This kind of canvas can't have its Primitives directly drawn in the Viewport, they need to be cached in a bitmap at some point, as a consequence the DONT_CACHE strategy is unavailable. For now only CACHESTRATEGY_CANVAS is supported, but the remaining strategies will be soon.
+         * @param scene the Scene that owns the Canvas
+         * @param size the dimension of the Canvas in World Space
+         * @param settings a combination of settings, possible ones are
+         *  - children: an array of direct children primitives
+         *  - id: a text identifier, for information purpose only, default is null.
+         *  - worldPosition the position of the Canvas in World Space, default is [0,0,0]
+         *  - worldRotation the rotation of the Canvas in World Space, default is Quaternion.Identity()
+         * - sideOrientation: Unexpected behavior occur if the value is different from Mesh.DEFAULTSIDE right now, so please use this one, which is the default.
+         * - cachingStrategy Must be CACHESTRATEGY_CANVAS for now, which is the default.
+         * - enableInteraction: if true the pointer events will be listened and rerouted to the appropriate primitives of the Canvas2D through the Prim2DBase.onPointerEventObservable observable property. Default is false (the opposite of ScreenSpace).
+         * - isVisible: true if the canvas must be visible, false for hidden. Default is true.
+         * - backgroundRoundRadius: the round radius of the background, either backgroundFill or backgroundBorder must be specified.
+         * - backgroundFill: the brush to use to create a background fill for the canvas. can be a string value (see Canvas2D.GetBrushFromString) or a IBrush2D instance.
+         * - backgroundBorder: the brush to use to create a background border for the canvas. can be a string value (see Canvas2D.GetBrushFromString) or a IBrush2D instance.
+         * - backgroundBorderThickness: if a backgroundBorder is specified, its thickness can be set using this property
+         * - customWorldSpaceNode: if specified the Canvas will be rendered in this given Node. But it's the responsibility of the caller to set the "worldSpaceToNodeLocal" property to compute the hit of the mouse ray into the node (in world coordinate system) as well as rendering the cached bitmap in the node itself. The properties cachedRect and cachedTexture of Group2D will give you what you need to do that.
+         * - maxAdaptiveCanvasSize: set the max size (width and height) of the bitmap that will contain the cached version of the WorldSpace Canvas. Default is 1024 or less if it's not supported. In any case the value you give will be clipped by the maximum that WebGL supports on the running device. You can set any size, more than 1024 if you want, but testing proved it's a good max value for non "retina" like screens.
+         * - paddingTop: top padding, can be a number (will be pixels) or a string (see PrimitiveThickness.fromString)
+         * - paddingLeft: left padding, can be a number (will be pixels) or a string (see PrimitiveThickness.fromString)
+         * - paddingRight: right padding, can be a number (will be pixels) or a string (see PrimitiveThickness.fromString)
+         * - paddingBottom: bottom padding, can be a number (will be pixels) or a string (see PrimitiveThickness.fromString)
+         * - padding: top, left, right and bottom padding formatted as a single string (see PrimitiveThickness.fromString)
+         */
+        constructor(scene: Scene, size: Size, settings?: {
+
+            children                 ?: Array<Prim2DBase>,
+            id                       ?: string,
+            worldPosition            ?: Vector3,
+            worldRotation            ?: Quaternion,
+            sideOrientation          ?: number,
+            cachingStrategy          ?: number,
+            enableInteraction        ?: boolean,
+            isVisible                ?: boolean,
+            backgroundRoundRadius    ?: number,
+            backgroundFill           ?: IBrush2D | string,
+            backgroundBorder         ?: IBrush2D | string,
+            backgroundBorderThickNess?: number,
+            customWorldSpaceNode     ?: Node,
+            maxAdaptiveCanvasSize    ?: number,
+            paddingTop               ?: number | string,
+            paddingLeft              ?: number | string,
+            paddingRight             ?: number | string,
+            paddingBottom            ?: number | string,
+            padding                  ?: string,
+
+        }) {
+            Prim2DBase._isCanvasInit = true;
+            let s = <any>settings;
+            s.isScreenSpace = false;
+            s.size = size.clone();
+            settings.cachingStrategy = (settings.cachingStrategy == null) ? Canvas2D.CACHESTRATEGY_CANVAS : settings.cachingStrategy;
+
+            if (settings.cachingStrategy !== Canvas2D.CACHESTRATEGY_CANVAS) {
+                throw new Error("Right now only the CACHESTRATEGY_CANVAS cache Strategy is supported for WorldSpace Canvas. More will come soon!");
+            }
+
+            super(scene, settings);
+            Prim2DBase._isCanvasInit = false;
+
+            this._renderableData._useMipMap = true;
+            this._renderableData._anisotropicLevel = 8;
+
+            //if (cachingStrategy === Canvas2D.CACHESTRATEGY_DONTCACHE) {
+            //    throw new Error("CACHESTRATEGY_DONTCACHE cache Strategy can't be used for WorldSpace Canvas");
+            //}
+
+            let createWorldSpaceNode = !settings || (settings.customWorldSpaceNode == null);
+            let id = settings ? settings.id || null : null;
+
+            // Set the max size of texture allowed for the adaptive render of the world space canvas cached bitmap
+            let capMaxTextSize = this.engine.getCaps().maxRenderTextureSize;
+            let defaultTextSize = (Math.min(capMaxTextSize, 1024));     // Default is 4K if allowed otherwise the max allowed
+            if (settings.maxAdaptiveCanvasSize == null) {
+                this._maxAdaptiveWorldSpaceCanvasSize = defaultTextSize;
+            } else {
+                // We still clip the given value with the max allowed, the user may not be aware of these limitations
+                this._maxAdaptiveWorldSpaceCanvasSize = Math.min(settings.maxAdaptiveCanvasSize, capMaxTextSize);
+            }
+
+            if (createWorldSpaceNode) {
+                let plane = new WorldSpaceCanvas2DNode(id, scene, this);
+                let vertexData = VertexData.CreatePlane({
+                    width: size.width,
+                    height: size.height,
+                    sideOrientation: settings && settings.sideOrientation || Mesh.DEFAULTSIDE
+                });
+                let mtl = new StandardMaterial(id + "_Material", scene);
+
+                this.applyCachedTexture(vertexData, mtl);
+                vertexData.applyToMesh(plane, true);
+
+                mtl.specularColor = new Color3(0, 0, 0);
+                mtl.disableLighting = true;
+                mtl.useAlphaFromDiffuseTexture = true;
+                plane.position = settings && settings.worldPosition || Vector3.Zero();
+                plane.rotationQuaternion = settings && settings.worldRotation || Quaternion.Identity();
+                plane.material = mtl;
+                this._worldSpaceNode = plane;
+            } else {
+                this._worldSpaceNode = settings.customWorldSpaceNode;
+                this.applyCachedTexture(null, null);
+            }
+        }
+    }
+
+    @className("ScreenSpaceCanvas2D")
+    /**
+     * Class to create a ScreenSpace Canvas2D
+     */
+    export class ScreenSpaceCanvas2D extends Canvas2D {
+        /**
+         * Create a new 2D ScreenSpace Rendering Canvas, it is a 2D rectangle that has a size (width/height) and a position relative to the bottom/left corner of the screen.
+         * ScreenSpace Canvas will be drawn in the Viewport as a 2D Layer lying to the top of the 3D Scene. Typically used for traditional UI.
+         * All caching strategies will be available.
+         * PLEASE NOTE: the origin of a Screen Space Canvas is set to [0;0] (bottom/left) which is different than the default origin of a Primitive which is centered [0.5;0.5]
+         * @param scene the Scene that owns the Canvas
+         * @param settings a combination of settings, possible ones are
+         *  - children: an array of direct children primitives
+         *  - id: a text identifier, for information purpose only
+         *  - x: the position along the x axis (horizontal), relative to the left edge of the viewport. you can alternatively use the position setting.
+         *  - y: the position along the y axis (vertically), relative to the bottom edge of the viewport. you can alternatively use the position setting.
+         *  - position: the position of the canvas, relative from the bottom/left of the scene's viewport. Alternatively you can set the x and y properties directly. Default value is [0, 0]
+         *  - width: the width of the Canvas. you can alternatively use the size setting.
+         *  - height: the height of the Canvas. you can alternatively use the size setting.
+         *  - size: the Size of the canvas. Alternatively the width and height properties can be set. If null two behaviors depend on the cachingStrategy: if it's CACHESTRATEGY_CACHECANVAS then it will always auto-fit the rendering device, in all the other modes it will fit the content of the Canvas
+         *  - cachingStrategy: either CACHESTRATEGY_TOPLEVELGROUPS, CACHESTRATEGY_ALLGROUPS, CACHESTRATEGY_CANVAS, CACHESTRATEGY_DONTCACHE. Please refer to their respective documentation for more information. Default is Canvas2D.CACHESTRATEGY_DONTCACHE
+         *  - enableInteraction: if true the pointer events will be listened and rerouted to the appropriate primitives of the Canvas2D through the Prim2DBase.onPointerEventObservable observable property. Default is true.
+         *  - isVisible: true if the canvas must be visible, false for hidden. Default is true.
+         * - backgroundRoundRadius: the round radius of the background, either backgroundFill or backgroundBorder must be specified.
+         * - backgroundFill: the brush to use to create a background fill for the canvas. can be a string value (see BABYLON.Canvas2D.GetBrushFromString) or a IBrush2D instance.
+         * - backgroundBorder: the brush to use to create a background border for the canvas. can be a string value (see BABYLON.Canvas2D.GetBrushFromString) or a IBrush2D instance.
+         * - backgroundBorderThickness: if a backgroundBorder is specified, its thickness can be set using this property
+         * - customWorldSpaceNode: if specified the Canvas will be rendered in this given Node. But it's the responsibility of the caller to set the "worldSpaceToNodeLocal" property to compute the hit of the mouse ray into the node (in world coordinate system) as well as rendering the cached bitmap in the node itself. The properties cachedRect and cachedTexture of Group2D will give you what you need to do that.
+         * - paddingTop: top padding, can be a number (will be pixels) or a string (see BABYLON.PrimitiveThickness.fromString)
+         * - paddingLeft: left padding, can be a number (will be pixels) or a string (see BABYLON.PrimitiveThickness.fromString)
+         * - paddingRight: right padding, can be a number (will be pixels) or a string (see BABYLON.PrimitiveThickness.fromString)
+         * - paddingBottom: bottom padding, can be a number (will be pixels) or a string (see BABYLON.PrimitiveThickness.fromString)
+         * - padding: top, left, right and bottom padding formatted as a single string (see BABYLON.PrimitiveThickness.fromString)
+         */
+        constructor(scene: Scene, settings?: {
+
+            children?: Array<Prim2DBase>,
+            id?: string,
+            x?: number,
+            y?: number,
+            position?: Vector2,
+            origin?: Vector2,
+            width?: number,
+            height?: number,
+            size?: Size,
+            cachingStrategy?: number,
+            enableInteraction?: boolean,
+            isVisible?: boolean,
+            backgroundRoundRadius?: number,
+            backgroundFill?: IBrush2D | string,
+            backgroundBorder?: IBrush2D | string,
+            backgroundBorderThickNess?: number,
+            paddingTop?: number | string,
+            paddingLeft?: number | string,
+            paddingRight?: number | string,
+            paddingBottom?: number | string,
+            padding?: string,
+
+        }) {
+            Prim2DBase._isCanvasInit = true;
+            super(scene, settings);
+        }
+    }
+
 }