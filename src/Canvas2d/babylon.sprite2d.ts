﻿module BABYLON {
    export class Sprite2DRenderCache extends ModelRenderCache {
        effectsReady: boolean                           = false;
        vb: WebGLBuffer                                 = null;
        ib: WebGLBuffer                                 = null;
        instancingAttributes: InstancingAttributeInfo[] = null;
        texture: Texture                                = null;
        effect: Effect                                  = null;
        effectInstanced: Effect                         = null;

        render(instanceInfo: GroupInstanceInfo, context: Render2DContext): boolean {
            // Do nothing if the shader is still loading/preparing 
            if (!this.effectsReady) {
                if ((!this.effect.isReady() || (this.effectInstanced && !this.effectInstanced.isReady()))) {
                    return false;
                }
                this.effectsReady = true;
            }

            // Compute the offset locations of the attributes in the vertex shader that will be mapped to the instance buffer data
            var engine = instanceInfo.owner.owner.engine;

            let effect = context.useInstancing ? this.effectInstanced : this.effect;

<<<<<<< HEAD
            engine.enableEffect(effect);
            effect.setTexture("diffuseSampler", this.texture);
            engine.bindBuffers(this.vb, this.ib, [1], 4, effect);
=======
            engine.enableEffect(this.effect);
            this.effect.setTexture("diffuseSampler", this.texture);
            engine.bindBuffersDirectly(this.vb, this.ib, [1], 4, this.effect);
>>>>>>> 70da4aea

            var cur = engine.getAlphaMode();

            if (context.renderMode !== Render2DContext.RenderModeOpaque) {
                engine.setAlphaMode(Engine.ALPHA_COMBINE);
            }

            let pid = context.groupInfoPartData[0];
            if (context.useInstancing) {
                if (!this.instancingAttributes) {
                    this.instancingAttributes = this.loadInstancingAttributes(Sprite2D.SPRITE2D_MAINPARTID, effect);
                }
<<<<<<< HEAD
                engine.updateAndBindInstancesBuffer(pid._partBuffer, null, this.instancingAttributes);
                engine.draw(true, 0, 6, pid._partData.usedElementCount);
                engine.unBindInstancesBuffer(pid._partBuffer, this.instancingAttributes);
=======
                engine.updateAndBindInstancesBuffer(instanceInfo._instancesPartsBuffer[0], null, this.instancingAttributes);
                engine.draw(true, 0, 6, count);
                engine.unbindInstanceAttributes();
>>>>>>> 70da4aea
            } else {
                for (let i = context.partDataStartIndex; i < context.partDataEndIndex; i++) {
                    this.setupUniforms(effect, 0, pid._partData, i);
                    engine.draw(true, 0, 6);
                }
            }

            engine.setAlphaMode(cur);

            return true;
        }

        public dispose(): boolean {
            if (!super.dispose()) {
                return false;
            }

            if (this.vb) {
                this._engine._releaseBuffer(this.vb);
                this.vb = null;
            }

            if (this.ib) {
                this._engine._releaseBuffer(this.ib);
                this.ib = null;
            }

            if (this.texture) {
                this.texture.dispose();
                this.texture = null;
            }

            if (this.effect) {
                this._engine._releaseEffect(this.effect);
                this.effect = null;
            }

            if (this.effectInstanced) {
                this._engine._releaseEffect(this.effectInstanced);
                this.effectInstanced = null;
            }

            return true;
        }
    }

    export class Sprite2DInstanceData extends InstanceDataBase {
        constructor(partId: number) {
            super(partId, 1);
        }

        @instanceData()
        get topLeftUV(): Vector2 {
            return null;
        }

        @instanceData()
        get sizeUV(): Vector2 {
            return null;
        }

        @instanceData()
        get textureSize(): Vector2 {
            return null;
        }

        @instanceData()
        get frame(): number {
            return null;
        }

        @instanceData()
        get invertY(): number {
            return null;
        }
    }

    @className("Sprite2D")
    export class Sprite2D extends RenderablePrim2D {
        static SPRITE2D_MAINPARTID = 1;

        public static textureProperty: Prim2DPropInfo;
        public static spriteSizeProperty: Prim2DPropInfo;
        public static spriteLocationProperty: Prim2DPropInfo;
        public static spriteFrameProperty: Prim2DPropInfo;
        public static invertYProperty: Prim2DPropInfo;

        @modelLevelProperty(RenderablePrim2D.RENDERABLEPRIM2D_PROPCOUNT + 1, pi => Sprite2D.textureProperty = pi)
        public get texture(): Texture {
            return this._texture;
        }

        public set texture(value: Texture) {
            this._texture = value;
        }

        public get actualSize(): Size {
            return this.spriteSize;
        }

        @instanceLevelProperty(RenderablePrim2D.RENDERABLEPRIM2D_PROPCOUNT + 2, pi => Sprite2D.spriteSizeProperty = pi, false, true)
        public get spriteSize(): Size {
            return this._size;
        }

        public set spriteSize(value: Size) {
            this._size = value;
        }

        @instanceLevelProperty(RenderablePrim2D.RENDERABLEPRIM2D_PROPCOUNT + 3, pi => Sprite2D.spriteLocationProperty = pi)
        public get spriteLocation(): Vector2 {
            return this._location;
        }

        public set spriteLocation(value: Vector2) {
            this._location = value;
        }

        @instanceLevelProperty(RenderablePrim2D.RENDERABLEPRIM2D_PROPCOUNT + 4, pi => Sprite2D.spriteFrameProperty = pi)
        public get spriteFrame(): number {
            return this._spriteFrame;
        }

        public set spriteFrame(value: number) {
            this._spriteFrame = value;
        }

        @instanceLevelProperty(RenderablePrim2D.RENDERABLEPRIM2D_PROPCOUNT + 5, pi => Sprite2D.invertYProperty = pi)
        public get invertY(): boolean {
            return this._invertY;
        }

        public set invertY(value: boolean) {
            this._invertY = value;
        }

        protected updateLevelBoundingInfo() {
            BoundingInfo2D.CreateFromSizeToRef(this.spriteSize, this._levelBoundingInfo, this.origin);
        }

        public getAnimatables(): IAnimatable[] {
            let res = new Array<IAnimatable>();

            if (this.texture && this.texture.animations && this.texture.animations.length > 0) {
                res.push(this.texture);
            }
            return res;
        }

        protected levelIntersect(intersectInfo: IntersectInfo2D): boolean {
            // If we've made it so far it means the boundingInfo intersection test succeed, the Sprite2D is shaped the same, so we always return true
            return true;
        }

        protected setupSprite2D(owner: Canvas2D, parent: Prim2DBase, id: string, position: Vector2, origin: Vector2, texture: Texture, spriteSize: Size, spriteLocation: Vector2, invertY: boolean, isVisible: boolean, marginTop: number, marginLeft: number, marginRight: number, marginBottom: number, vAlignment: number, hAlignment: number) {
            this.setupRenderablePrim2D(owner, parent, id, position, origin, isVisible, marginTop, marginLeft, marginRight, marginBottom, hAlignment, vAlignment);
            this.texture = texture;
            this.texture.wrapU = Texture.CLAMP_ADDRESSMODE;
            this.texture.wrapV = Texture.CLAMP_ADDRESSMODE;
            this.spriteSize = spriteSize || null;
            this.spriteLocation = spriteLocation || new Vector2(0,0);
            this.spriteFrame = 0;
            this.invertY = invertY;
            this._isTransparent = true;

            if (!this.spriteSize) {
                var s = texture.getSize();
                this.spriteSize = new Size(s.width, s.height);
            }
        }

        /**
         * Create an 2D Sprite primitive
         * @param parent the parent primitive, must be a valid primitive (or the Canvas)
         * @param texture the texture that stores the sprite to render
         * options:
         *  - id a text identifier, for information purpose
         *  - position: the X & Y positions relative to its parent. Alternatively the x and y properties can be set. Default is [0;0]
         *  - origin: define the normalized origin point location, default [0.5;0.5]
         *  - spriteSize: the size of the sprite, if null the size of the given texture will be used, default is null.
         *  - spriteLocation: the location in the texture of the top/left corner of the Sprite to display, default is null (0,0)
         *  - invertY: if true the texture Y will be inverted, default is false.
         *  - isVisible: true if the sprite must be visible, false for hidden. Default is true.
         *  - marginTop/Left/Right/Bottom: define the margin for the corresponding edge, if all of them are null, margin is not used in layout computing. Default Value is null for each.
         *  - hAlighment: define horizontal alignment of the Canvas, alignment is optional, default value null: no alignment.
         *  - vAlighment: define horizontal alignment of the Canvas, alignment is optional, default value null: no alignment.
         */
        public static Create(parent: Prim2DBase, texture: Texture, options: { id?: string, position?: Vector2, x?: number, y?: number, origin?: Vector2, spriteSize?: Size, spriteLocation?: Vector2, invertY?: boolean, isVisible?: boolean, marginTop?: number, marginLeft?: number, marginRight?: number, marginBottom?: number, vAlignment?: number, hAlignment?: number}): Sprite2D {
            Prim2DBase.CheckParent(parent);

            let sprite = new Sprite2D();
            if (!options) {
                sprite.setupSprite2D(parent.owner, parent, null, Vector2.Zero(), null, texture, null, null, false, true, null, null, null, null, null, null);
            } else {
                let pos = options.position || new Vector2(options.x || 0, options.y || 0);
                sprite.setupSprite2D(parent.owner, parent, options.id || null, pos, options.origin || null, texture, options.spriteSize || null, options.spriteLocation || null, options.invertY || false, options.isVisible || true, options.marginTop || null, options.marginLeft || null, options.marginRight || null, options.marginBottom || null, options.vAlignment || null, options.hAlignment || null);
            }

            return sprite;
        }

        static _createCachedCanvasSprite(owner: Canvas2D, texture: MapTexture, size: Size, pos: Vector2): Sprite2D {

            let sprite = new Sprite2D();
            sprite.setupSprite2D(owner, null, "__cachedCanvasSprite__", new Vector2(0, 0), null, texture, size, pos, false, true, null, null, null, null, null, null);

            return sprite;
        }

        protected createModelRenderCache(modelKey: string): ModelRenderCache {
            let renderCache = new Sprite2DRenderCache(this.owner.engine, modelKey);
            return renderCache;
        }

        protected setupModelRenderCache(modelRenderCache: ModelRenderCache) {
            let renderCache = <Sprite2DRenderCache>modelRenderCache;
            let engine = this.owner.engine;

            let vb = new Float32Array(4);
            for (let i = 0; i < 4; i++) {
                vb[i] = i;
            }
            renderCache.vb = engine.createVertexBuffer(vb);

            let ib = new Float32Array(6);
            ib[0] = 0;
            ib[1] = 2;
            ib[2] = 1;
            ib[3] = 0;
            ib[4] = 3;
            ib[5] = 2;

            renderCache.ib = engine.createIndexBuffer(ib);

            renderCache.texture = this.texture;

            // Get the instanced version of the effect, if the engine does not support it, null is return and we'll only draw on by one
            let ei = this.getDataPartEffectInfo(Sprite2D.SPRITE2D_MAINPARTID, ["index"], true);
            if (ei) {
                renderCache.effectInstanced = engine.createEffect("sprite2d", ei.attributes, ei.uniforms, ["diffuseSampler"], ei.defines, null);
            }

            ei = this.getDataPartEffectInfo(Sprite2D.SPRITE2D_MAINPARTID, ["index"], false);
            renderCache.effect = engine.createEffect("sprite2d", ei.attributes, ei.uniforms, ["diffuseSampler"], ei.defines, null);

            return renderCache;
        }

        protected createInstanceDataParts(): InstanceDataBase[] {
            return [new Sprite2DInstanceData(Sprite2D.SPRITE2D_MAINPARTID)];
        }

        protected refreshInstanceDataPart(part: InstanceDataBase): boolean {
            if (!super.refreshInstanceDataPart(part)) {
                return false;
            }

            if (part.id === Sprite2D.SPRITE2D_MAINPARTID) {
                let d = <Sprite2DInstanceData>this._instanceDataParts[0];
                let ts = this.texture.getBaseSize();
                let sl = this.spriteLocation;
                let ss = this.spriteSize;
                d.topLeftUV = new Vector2(sl.x / ts.width, sl.y / ts.height);
                let suv = new Vector2(ss.width / ts.width, ss.height / ts.height);
                d.sizeUV = suv;
                d.frame = this.spriteFrame;
                d.textureSize = new Vector2(ts.width, ts.height);
                d.invertY = this.invertY ? 1 : 0;
            }
            return true;
        }

        private _texture: Texture;
        private _size: Size;
        private _location: Vector2;
        private _spriteFrame: number;
        private _invertY: boolean;
    }


}<|MERGE_RESOLUTION|>--- conflicted
+++ resolved
@@ -1,335 +1,323 @@
-﻿module BABYLON {
-    export class Sprite2DRenderCache extends ModelRenderCache {
-        effectsReady: boolean                           = false;
-        vb: WebGLBuffer                                 = null;
-        ib: WebGLBuffer                                 = null;
-        instancingAttributes: InstancingAttributeInfo[] = null;
-        texture: Texture                                = null;
-        effect: Effect                                  = null;
-        effectInstanced: Effect                         = null;
-
-        render(instanceInfo: GroupInstanceInfo, context: Render2DContext): boolean {
-            // Do nothing if the shader is still loading/preparing 
-            if (!this.effectsReady) {
-                if ((!this.effect.isReady() || (this.effectInstanced && !this.effectInstanced.isReady()))) {
-                    return false;
-                }
-                this.effectsReady = true;
-            }
-
-            // Compute the offset locations of the attributes in the vertex shader that will be mapped to the instance buffer data
-            var engine = instanceInfo.owner.owner.engine;
-
-            let effect = context.useInstancing ? this.effectInstanced : this.effect;
-
-<<<<<<< HEAD
-            engine.enableEffect(effect);
-            effect.setTexture("diffuseSampler", this.texture);
-            engine.bindBuffers(this.vb, this.ib, [1], 4, effect);
-=======
-            engine.enableEffect(this.effect);
-            this.effect.setTexture("diffuseSampler", this.texture);
-            engine.bindBuffersDirectly(this.vb, this.ib, [1], 4, this.effect);
->>>>>>> 70da4aea
-
-            var cur = engine.getAlphaMode();
-
-            if (context.renderMode !== Render2DContext.RenderModeOpaque) {
-                engine.setAlphaMode(Engine.ALPHA_COMBINE);
-            }
-
-            let pid = context.groupInfoPartData[0];
-            if (context.useInstancing) {
-                if (!this.instancingAttributes) {
-                    this.instancingAttributes = this.loadInstancingAttributes(Sprite2D.SPRITE2D_MAINPARTID, effect);
-                }
-<<<<<<< HEAD
-                engine.updateAndBindInstancesBuffer(pid._partBuffer, null, this.instancingAttributes);
-                engine.draw(true, 0, 6, pid._partData.usedElementCount);
-                engine.unBindInstancesBuffer(pid._partBuffer, this.instancingAttributes);
-=======
-                engine.updateAndBindInstancesBuffer(instanceInfo._instancesPartsBuffer[0], null, this.instancingAttributes);
-                engine.draw(true, 0, 6, count);
-                engine.unbindInstanceAttributes();
->>>>>>> 70da4aea
-            } else {
-                for (let i = context.partDataStartIndex; i < context.partDataEndIndex; i++) {
-                    this.setupUniforms(effect, 0, pid._partData, i);
-                    engine.draw(true, 0, 6);
-                }
-            }
-
-            engine.setAlphaMode(cur);
-
-            return true;
-        }
-
-        public dispose(): boolean {
-            if (!super.dispose()) {
-                return false;
-            }
-
-            if (this.vb) {
-                this._engine._releaseBuffer(this.vb);
-                this.vb = null;
-            }
-
-            if (this.ib) {
-                this._engine._releaseBuffer(this.ib);
-                this.ib = null;
-            }
-
-            if (this.texture) {
-                this.texture.dispose();
-                this.texture = null;
-            }
-
-            if (this.effect) {
-                this._engine._releaseEffect(this.effect);
-                this.effect = null;
-            }
-
-            if (this.effectInstanced) {
-                this._engine._releaseEffect(this.effectInstanced);
-                this.effectInstanced = null;
-            }
-
-            return true;
-        }
-    }
-
-    export class Sprite2DInstanceData extends InstanceDataBase {
-        constructor(partId: number) {
-            super(partId, 1);
-        }
-
-        @instanceData()
-        get topLeftUV(): Vector2 {
-            return null;
-        }
-
-        @instanceData()
-        get sizeUV(): Vector2 {
-            return null;
-        }
-
-        @instanceData()
-        get textureSize(): Vector2 {
-            return null;
-        }
-
-        @instanceData()
-        get frame(): number {
-            return null;
-        }
-
-        @instanceData()
-        get invertY(): number {
-            return null;
-        }
-    }
-
-    @className("Sprite2D")
-    export class Sprite2D extends RenderablePrim2D {
-        static SPRITE2D_MAINPARTID = 1;
-
-        public static textureProperty: Prim2DPropInfo;
-        public static spriteSizeProperty: Prim2DPropInfo;
-        public static spriteLocationProperty: Prim2DPropInfo;
-        public static spriteFrameProperty: Prim2DPropInfo;
-        public static invertYProperty: Prim2DPropInfo;
-
-        @modelLevelProperty(RenderablePrim2D.RENDERABLEPRIM2D_PROPCOUNT + 1, pi => Sprite2D.textureProperty = pi)
-        public get texture(): Texture {
-            return this._texture;
-        }
-
-        public set texture(value: Texture) {
-            this._texture = value;
-        }
-
-        public get actualSize(): Size {
-            return this.spriteSize;
-        }
-
-        @instanceLevelProperty(RenderablePrim2D.RENDERABLEPRIM2D_PROPCOUNT + 2, pi => Sprite2D.spriteSizeProperty = pi, false, true)
-        public get spriteSize(): Size {
-            return this._size;
-        }
-
-        public set spriteSize(value: Size) {
-            this._size = value;
-        }
-
-        @instanceLevelProperty(RenderablePrim2D.RENDERABLEPRIM2D_PROPCOUNT + 3, pi => Sprite2D.spriteLocationProperty = pi)
-        public get spriteLocation(): Vector2 {
-            return this._location;
-        }
-
-        public set spriteLocation(value: Vector2) {
-            this._location = value;
-        }
-
-        @instanceLevelProperty(RenderablePrim2D.RENDERABLEPRIM2D_PROPCOUNT + 4, pi => Sprite2D.spriteFrameProperty = pi)
-        public get spriteFrame(): number {
-            return this._spriteFrame;
-        }
-
-        public set spriteFrame(value: number) {
-            this._spriteFrame = value;
-        }
-
-        @instanceLevelProperty(RenderablePrim2D.RENDERABLEPRIM2D_PROPCOUNT + 5, pi => Sprite2D.invertYProperty = pi)
-        public get invertY(): boolean {
-            return this._invertY;
-        }
-
-        public set invertY(value: boolean) {
-            this._invertY = value;
-        }
-
-        protected updateLevelBoundingInfo() {
-            BoundingInfo2D.CreateFromSizeToRef(this.spriteSize, this._levelBoundingInfo, this.origin);
-        }
-
-        public getAnimatables(): IAnimatable[] {
-            let res = new Array<IAnimatable>();
-
-            if (this.texture && this.texture.animations && this.texture.animations.length > 0) {
-                res.push(this.texture);
-            }
-            return res;
-        }
-
-        protected levelIntersect(intersectInfo: IntersectInfo2D): boolean {
-            // If we've made it so far it means the boundingInfo intersection test succeed, the Sprite2D is shaped the same, so we always return true
-            return true;
-        }
-
-        protected setupSprite2D(owner: Canvas2D, parent: Prim2DBase, id: string, position: Vector2, origin: Vector2, texture: Texture, spriteSize: Size, spriteLocation: Vector2, invertY: boolean, isVisible: boolean, marginTop: number, marginLeft: number, marginRight: number, marginBottom: number, vAlignment: number, hAlignment: number) {
-            this.setupRenderablePrim2D(owner, parent, id, position, origin, isVisible, marginTop, marginLeft, marginRight, marginBottom, hAlignment, vAlignment);
-            this.texture = texture;
-            this.texture.wrapU = Texture.CLAMP_ADDRESSMODE;
-            this.texture.wrapV = Texture.CLAMP_ADDRESSMODE;
-            this.spriteSize = spriteSize || null;
-            this.spriteLocation = spriteLocation || new Vector2(0,0);
-            this.spriteFrame = 0;
-            this.invertY = invertY;
-            this._isTransparent = true;
-
-            if (!this.spriteSize) {
-                var s = texture.getSize();
-                this.spriteSize = new Size(s.width, s.height);
-            }
-        }
-
-        /**
-         * Create an 2D Sprite primitive
-         * @param parent the parent primitive, must be a valid primitive (or the Canvas)
-         * @param texture the texture that stores the sprite to render
-         * options:
-         *  - id a text identifier, for information purpose
-         *  - position: the X & Y positions relative to its parent. Alternatively the x and y properties can be set. Default is [0;0]
-         *  - origin: define the normalized origin point location, default [0.5;0.5]
-         *  - spriteSize: the size of the sprite, if null the size of the given texture will be used, default is null.
-         *  - spriteLocation: the location in the texture of the top/left corner of the Sprite to display, default is null (0,0)
-         *  - invertY: if true the texture Y will be inverted, default is false.
-         *  - isVisible: true if the sprite must be visible, false for hidden. Default is true.
-         *  - marginTop/Left/Right/Bottom: define the margin for the corresponding edge, if all of them are null, margin is not used in layout computing. Default Value is null for each.
-         *  - hAlighment: define horizontal alignment of the Canvas, alignment is optional, default value null: no alignment.
-         *  - vAlighment: define horizontal alignment of the Canvas, alignment is optional, default value null: no alignment.
-         */
-        public static Create(parent: Prim2DBase, texture: Texture, options: { id?: string, position?: Vector2, x?: number, y?: number, origin?: Vector2, spriteSize?: Size, spriteLocation?: Vector2, invertY?: boolean, isVisible?: boolean, marginTop?: number, marginLeft?: number, marginRight?: number, marginBottom?: number, vAlignment?: number, hAlignment?: number}): Sprite2D {
-            Prim2DBase.CheckParent(parent);
-
-            let sprite = new Sprite2D();
-            if (!options) {
-                sprite.setupSprite2D(parent.owner, parent, null, Vector2.Zero(), null, texture, null, null, false, true, null, null, null, null, null, null);
-            } else {
-                let pos = options.position || new Vector2(options.x || 0, options.y || 0);
-                sprite.setupSprite2D(parent.owner, parent, options.id || null, pos, options.origin || null, texture, options.spriteSize || null, options.spriteLocation || null, options.invertY || false, options.isVisible || true, options.marginTop || null, options.marginLeft || null, options.marginRight || null, options.marginBottom || null, options.vAlignment || null, options.hAlignment || null);
-            }
-
-            return sprite;
-        }
-
-        static _createCachedCanvasSprite(owner: Canvas2D, texture: MapTexture, size: Size, pos: Vector2): Sprite2D {
-
-            let sprite = new Sprite2D();
-            sprite.setupSprite2D(owner, null, "__cachedCanvasSprite__", new Vector2(0, 0), null, texture, size, pos, false, true, null, null, null, null, null, null);
-
-            return sprite;
-        }
-
-        protected createModelRenderCache(modelKey: string): ModelRenderCache {
-            let renderCache = new Sprite2DRenderCache(this.owner.engine, modelKey);
-            return renderCache;
-        }
-
-        protected setupModelRenderCache(modelRenderCache: ModelRenderCache) {
-            let renderCache = <Sprite2DRenderCache>modelRenderCache;
-            let engine = this.owner.engine;
-
-            let vb = new Float32Array(4);
-            for (let i = 0; i < 4; i++) {
-                vb[i] = i;
-            }
-            renderCache.vb = engine.createVertexBuffer(vb);
-
-            let ib = new Float32Array(6);
-            ib[0] = 0;
-            ib[1] = 2;
-            ib[2] = 1;
-            ib[3] = 0;
-            ib[4] = 3;
-            ib[5] = 2;
-
-            renderCache.ib = engine.createIndexBuffer(ib);
-
-            renderCache.texture = this.texture;
-
-            // Get the instanced version of the effect, if the engine does not support it, null is return and we'll only draw on by one
-            let ei = this.getDataPartEffectInfo(Sprite2D.SPRITE2D_MAINPARTID, ["index"], true);
-            if (ei) {
-                renderCache.effectInstanced = engine.createEffect("sprite2d", ei.attributes, ei.uniforms, ["diffuseSampler"], ei.defines, null);
-            }
-
-            ei = this.getDataPartEffectInfo(Sprite2D.SPRITE2D_MAINPARTID, ["index"], false);
-            renderCache.effect = engine.createEffect("sprite2d", ei.attributes, ei.uniforms, ["diffuseSampler"], ei.defines, null);
-
-            return renderCache;
-        }
-
-        protected createInstanceDataParts(): InstanceDataBase[] {
-            return [new Sprite2DInstanceData(Sprite2D.SPRITE2D_MAINPARTID)];
-        }
-
-        protected refreshInstanceDataPart(part: InstanceDataBase): boolean {
-            if (!super.refreshInstanceDataPart(part)) {
-                return false;
-            }
-
-            if (part.id === Sprite2D.SPRITE2D_MAINPARTID) {
-                let d = <Sprite2DInstanceData>this._instanceDataParts[0];
-                let ts = this.texture.getBaseSize();
-                let sl = this.spriteLocation;
-                let ss = this.spriteSize;
-                d.topLeftUV = new Vector2(sl.x / ts.width, sl.y / ts.height);
-                let suv = new Vector2(ss.width / ts.width, ss.height / ts.height);
-                d.sizeUV = suv;
-                d.frame = this.spriteFrame;
-                d.textureSize = new Vector2(ts.width, ts.height);
-                d.invertY = this.invertY ? 1 : 0;
-            }
-            return true;
-        }
-
-        private _texture: Texture;
-        private _size: Size;
-        private _location: Vector2;
-        private _spriteFrame: number;
-        private _invertY: boolean;
-    }
-
-
+﻿module BABYLON {
+    export class Sprite2DRenderCache extends ModelRenderCache {
+        effectsReady: boolean                           = false;
+        vb: WebGLBuffer                                 = null;
+        ib: WebGLBuffer                                 = null;
+        instancingAttributes: InstancingAttributeInfo[] = null;
+        texture: Texture                                = null;
+        effect: Effect                                  = null;
+        effectInstanced: Effect                         = null;
+
+        render(instanceInfo: GroupInstanceInfo, context: Render2DContext): boolean {
+            // Do nothing if the shader is still loading/preparing 
+            if (!this.effectsReady) {
+                if ((!this.effect.isReady() || (this.effectInstanced && !this.effectInstanced.isReady()))) {
+                    return false;
+                }
+                this.effectsReady = true;
+            }
+
+            // Compute the offset locations of the attributes in the vertex shader that will be mapped to the instance buffer data
+            var engine = instanceInfo.owner.owner.engine;
+
+            let effect = context.useInstancing ? this.effectInstanced : this.effect;
+
+            engine.enableEffect(effect);
+            effect.setTexture("diffuseSampler", this.texture);
+            engine.bindBuffersDirectly(this.vb, this.ib, [1], 4, effect);
+
+            var cur = engine.getAlphaMode();
+
+            if (context.renderMode !== Render2DContext.RenderModeOpaque) {
+                engine.setAlphaMode(Engine.ALPHA_COMBINE);
+            }
+
+            let pid = context.groupInfoPartData[0];
+            if (context.useInstancing) {
+                if (!this.instancingAttributes) {
+                    this.instancingAttributes = this.loadInstancingAttributes(Sprite2D.SPRITE2D_MAINPARTID, effect);
+                }
+                engine.updateAndBindInstancesBuffer(pid._partBuffer, null, this.instancingAttributes);
+                engine.draw(true, 0, 6, pid._partData.usedElementCount);
+                engine.unbindInstanceAttributes();
+            } else {
+                for (let i = context.partDataStartIndex; i < context.partDataEndIndex; i++) {
+                    this.setupUniforms(effect, 0, pid._partData, i);
+                    engine.draw(true, 0, 6);
+                }
+            }
+
+            engine.setAlphaMode(cur);
+
+            return true;
+        }
+
+        public dispose(): boolean {
+            if (!super.dispose()) {
+                return false;
+            }
+
+            if (this.vb) {
+                this._engine._releaseBuffer(this.vb);
+                this.vb = null;
+            }
+
+            if (this.ib) {
+                this._engine._releaseBuffer(this.ib);
+                this.ib = null;
+            }
+
+            if (this.texture) {
+                this.texture.dispose();
+                this.texture = null;
+            }
+
+            if (this.effect) {
+                this._engine._releaseEffect(this.effect);
+                this.effect = null;
+            }
+
+            if (this.effectInstanced) {
+                this._engine._releaseEffect(this.effectInstanced);
+                this.effectInstanced = null;
+            }
+
+            return true;
+        }
+    }
+
+    export class Sprite2DInstanceData extends InstanceDataBase {
+        constructor(partId: number) {
+            super(partId, 1);
+        }
+
+        @instanceData()
+        get topLeftUV(): Vector2 {
+            return null;
+        }
+
+        @instanceData()
+        get sizeUV(): Vector2 {
+            return null;
+        }
+
+        @instanceData()
+        get textureSize(): Vector2 {
+            return null;
+        }
+
+        @instanceData()
+        get frame(): number {
+            return null;
+        }
+
+        @instanceData()
+        get invertY(): number {
+            return null;
+        }
+    }
+
+    @className("Sprite2D")
+    export class Sprite2D extends RenderablePrim2D {
+        static SPRITE2D_MAINPARTID = 1;
+
+        public static textureProperty: Prim2DPropInfo;
+        public static spriteSizeProperty: Prim2DPropInfo;
+        public static spriteLocationProperty: Prim2DPropInfo;
+        public static spriteFrameProperty: Prim2DPropInfo;
+        public static invertYProperty: Prim2DPropInfo;
+
+        @modelLevelProperty(RenderablePrim2D.RENDERABLEPRIM2D_PROPCOUNT + 1, pi => Sprite2D.textureProperty = pi)
+        public get texture(): Texture {
+            return this._texture;
+        }
+
+        public set texture(value: Texture) {
+            this._texture = value;
+        }
+
+        public get actualSize(): Size {
+            return this.spriteSize;
+        }
+
+        @instanceLevelProperty(RenderablePrim2D.RENDERABLEPRIM2D_PROPCOUNT + 2, pi => Sprite2D.spriteSizeProperty = pi, false, true)
+        public get spriteSize(): Size {
+            return this._size;
+        }
+
+        public set spriteSize(value: Size) {
+            this._size = value;
+        }
+
+        @instanceLevelProperty(RenderablePrim2D.RENDERABLEPRIM2D_PROPCOUNT + 3, pi => Sprite2D.spriteLocationProperty = pi)
+        public get spriteLocation(): Vector2 {
+            return this._location;
+        }
+
+        public set spriteLocation(value: Vector2) {
+            this._location = value;
+        }
+
+        @instanceLevelProperty(RenderablePrim2D.RENDERABLEPRIM2D_PROPCOUNT + 4, pi => Sprite2D.spriteFrameProperty = pi)
+        public get spriteFrame(): number {
+            return this._spriteFrame;
+        }
+
+        public set spriteFrame(value: number) {
+            this._spriteFrame = value;
+        }
+
+        @instanceLevelProperty(RenderablePrim2D.RENDERABLEPRIM2D_PROPCOUNT + 5, pi => Sprite2D.invertYProperty = pi)
+        public get invertY(): boolean {
+            return this._invertY;
+        }
+
+        public set invertY(value: boolean) {
+            this._invertY = value;
+        }
+
+        protected updateLevelBoundingInfo() {
+            BoundingInfo2D.CreateFromSizeToRef(this.spriteSize, this._levelBoundingInfo, this.origin);
+        }
+
+        public getAnimatables(): IAnimatable[] {
+            let res = new Array<IAnimatable>();
+
+            if (this.texture && this.texture.animations && this.texture.animations.length > 0) {
+                res.push(this.texture);
+            }
+            return res;
+        }
+
+        protected levelIntersect(intersectInfo: IntersectInfo2D): boolean {
+            // If we've made it so far it means the boundingInfo intersection test succeed, the Sprite2D is shaped the same, so we always return true
+            return true;
+        }
+
+        protected setupSprite2D(owner: Canvas2D, parent: Prim2DBase, id: string, position: Vector2, origin: Vector2, texture: Texture, spriteSize: Size, spriteLocation: Vector2, invertY: boolean, isVisible: boolean, marginTop: number, marginLeft: number, marginRight: number, marginBottom: number, vAlignment: number, hAlignment: number) {
+            this.setupRenderablePrim2D(owner, parent, id, position, origin, isVisible, marginTop, marginLeft, marginRight, marginBottom, hAlignment, vAlignment);
+            this.texture = texture;
+            this.texture.wrapU = Texture.CLAMP_ADDRESSMODE;
+            this.texture.wrapV = Texture.CLAMP_ADDRESSMODE;
+            this.spriteSize = spriteSize || null;
+            this.spriteLocation = spriteLocation || new Vector2(0,0);
+            this.spriteFrame = 0;
+            this.invertY = invertY;
+            this._isTransparent = true;
+
+            if (!this.spriteSize) {
+                var s = texture.getSize();
+                this.spriteSize = new Size(s.width, s.height);
+            }
+        }
+
+        /**
+         * Create an 2D Sprite primitive
+         * @param parent the parent primitive, must be a valid primitive (or the Canvas)
+         * @param texture the texture that stores the sprite to render
+         * options:
+         *  - id a text identifier, for information purpose
+         *  - position: the X & Y positions relative to its parent. Alternatively the x and y properties can be set. Default is [0;0]
+         *  - origin: define the normalized origin point location, default [0.5;0.5]
+         *  - spriteSize: the size of the sprite, if null the size of the given texture will be used, default is null.
+         *  - spriteLocation: the location in the texture of the top/left corner of the Sprite to display, default is null (0,0)
+         *  - invertY: if true the texture Y will be inverted, default is false.
+         *  - isVisible: true if the sprite must be visible, false for hidden. Default is true.
+         *  - marginTop/Left/Right/Bottom: define the margin for the corresponding edge, if all of them are null, margin is not used in layout computing. Default Value is null for each.
+         *  - hAlighment: define horizontal alignment of the Canvas, alignment is optional, default value null: no alignment.
+         *  - vAlighment: define horizontal alignment of the Canvas, alignment is optional, default value null: no alignment.
+         */
+        public static Create(parent: Prim2DBase, texture: Texture, options: { id?: string, position?: Vector2, x?: number, y?: number, origin?: Vector2, spriteSize?: Size, spriteLocation?: Vector2, invertY?: boolean, isVisible?: boolean, marginTop?: number, marginLeft?: number, marginRight?: number, marginBottom?: number, vAlignment?: number, hAlignment?: number}): Sprite2D {
+            Prim2DBase.CheckParent(parent);
+
+            let sprite = new Sprite2D();
+            if (!options) {
+                sprite.setupSprite2D(parent.owner, parent, null, Vector2.Zero(), null, texture, null, null, false, true, null, null, null, null, null, null);
+            } else {
+                let pos = options.position || new Vector2(options.x || 0, options.y || 0);
+                sprite.setupSprite2D(parent.owner, parent, options.id || null, pos, options.origin || null, texture, options.spriteSize || null, options.spriteLocation || null, options.invertY || false, options.isVisible || true, options.marginTop || null, options.marginLeft || null, options.marginRight || null, options.marginBottom || null, options.vAlignment || null, options.hAlignment || null);
+            }
+
+            return sprite;
+        }
+
+        static _createCachedCanvasSprite(owner: Canvas2D, texture: MapTexture, size: Size, pos: Vector2): Sprite2D {
+
+            let sprite = new Sprite2D();
+            sprite.setupSprite2D(owner, null, "__cachedCanvasSprite__", new Vector2(0, 0), null, texture, size, pos, false, true, null, null, null, null, null, null);
+
+            return sprite;
+        }
+
+        protected createModelRenderCache(modelKey: string): ModelRenderCache {
+            let renderCache = new Sprite2DRenderCache(this.owner.engine, modelKey);
+            return renderCache;
+        }
+
+        protected setupModelRenderCache(modelRenderCache: ModelRenderCache) {
+            let renderCache = <Sprite2DRenderCache>modelRenderCache;
+            let engine = this.owner.engine;
+
+            let vb = new Float32Array(4);
+            for (let i = 0; i < 4; i++) {
+                vb[i] = i;
+            }
+            renderCache.vb = engine.createVertexBuffer(vb);
+
+            let ib = new Float32Array(6);
+            ib[0] = 0;
+            ib[1] = 2;
+            ib[2] = 1;
+            ib[3] = 0;
+            ib[4] = 3;
+            ib[5] = 2;
+
+            renderCache.ib = engine.createIndexBuffer(ib);
+
+            renderCache.texture = this.texture;
+
+            // Get the instanced version of the effect, if the engine does not support it, null is return and we'll only draw on by one
+            let ei = this.getDataPartEffectInfo(Sprite2D.SPRITE2D_MAINPARTID, ["index"], true);
+            if (ei) {
+                renderCache.effectInstanced = engine.createEffect("sprite2d", ei.attributes, ei.uniforms, ["diffuseSampler"], ei.defines, null);
+            }
+
+            ei = this.getDataPartEffectInfo(Sprite2D.SPRITE2D_MAINPARTID, ["index"], false);
+            renderCache.effect = engine.createEffect("sprite2d", ei.attributes, ei.uniforms, ["diffuseSampler"], ei.defines, null);
+
+            return renderCache;
+        }
+
+        protected createInstanceDataParts(): InstanceDataBase[] {
+            return [new Sprite2DInstanceData(Sprite2D.SPRITE2D_MAINPARTID)];
+        }
+
+        protected refreshInstanceDataPart(part: InstanceDataBase): boolean {
+            if (!super.refreshInstanceDataPart(part)) {
+                return false;
+            }
+
+            if (part.id === Sprite2D.SPRITE2D_MAINPARTID) {
+                let d = <Sprite2DInstanceData>this._instanceDataParts[0];
+                let ts = this.texture.getBaseSize();
+                let sl = this.spriteLocation;
+                let ss = this.spriteSize;
+                d.topLeftUV = new Vector2(sl.x / ts.width, sl.y / ts.height);
+                let suv = new Vector2(ss.width / ts.width, ss.height / ts.height);
+                d.sizeUV = suv;
+                d.frame = this.spriteFrame;
+                d.textureSize = new Vector2(ts.width, ts.height);
+                d.invertY = this.invertY ? 1 : 0;
+            }
+            return true;
+        }
+
+        private _texture: Texture;
+        private _size: Size;
+        private _location: Vector2;
+        private _spriteFrame: number;
+        private _invertY: boolean;
+    }
+
+
 }